--- conflicted
+++ resolved
@@ -14,15 +14,12 @@
 
 /// Constants for `LifecycleV2`
 enum LifecycleV2Constants {
-<<<<<<< HEAD
     static let EXTENSION_NAME = "com.adobe.module.lifecycle"
     static let LOG_TAG = "Lifecycle"
 
     static let STATE_UPDATE_TIMEOUT_SEC = TimeInterval(2)
-=======
 
     static let CACHE_TIMEOUT_SECONDS = TimeInterval(2)
->>>>>>> 8ca6bd79
 
     enum EventType {
         static let APP_LAUNCH = "application.launch"
