/*
 Copyright 2021 Adobe. All rights reserved.
 This file is licensed to you under the Apache License, Version 2.0 (the "License");
 you may not use this file except in compliance with the License. You may obtain a copy
 of the License at http://www.apache.org/licenses/LICENSE-2.0

 Unless required by applicable law or agreed to in writing, software distributed under
 the License is distributed on an "AS IS" BASIS, WITHOUT WARRANTIES OR REPRESENTATIONS
 OF ANY KIND, either express or implied. See the License for the specific language
 governing permissions and limitations under the License.
 */

import AEPCore
import AEPServices
import Foundation

/// The responsibility of `LifecycleV2` is to compute the application launch/close XDM metrics,
/// usually consumed by the Edge Network and related extensions
class LifecycleV2 {
    private let dataStore: NamedCollectionDataStore
<<<<<<< HEAD
    private let stateManager: LifecycleV2StateManager

=======
    private var dataStoreCache: LifecycleV2DataStoreCache
>>>>>>> 8ca6bd79
    private var systemInfoService: SystemInfoService {
        ServiceProvider.shared.systemInfoService
    }

    /// Creates a new `LifecycleV2` with the given `NamedCollectionDataStore`
    ///
    /// - Parameter dataStore: The `NamedCollectionDataStore` used for reading and writing data to persistence
    init(dataStore: NamedCollectionDataStore) {
        self.dataStore = dataStore
<<<<<<< HEAD
        let dispatchQueue = DispatchQueue(label: "\(LifecycleV2Constants.EXTENSION_NAME)")
        self.stateManager = LifecycleV2StateManager(dispatchQueue: dispatchQueue)
=======
        dataStoreCache = LifecycleV2DataStoreCache(dataStore: self.dataStore)
    }

    /// Updates the last known event date in cache and if needed in persistence
    /// - Parameter event: any event to be processed.
    func updateLastKnownTime(event: Event) {
        dataStoreCache.setLastKnownDate(event.timestamp)
>>>>>>> 8ca6bd79
    }

    /// Handles the start use-case as application launch XDM event. If a previous abnormal close was detected,
    /// an application close event is dispatched first.
    ///
    /// - Parameters:
    ///   - date: date at which the start event occurred
    ///   - additionalData: additional data received with the start event
    ///   - isInstall: indicates whether this is an application install scenario
    func start(date: Date,
               additionalData: [String: Any]?,
               isInstall: Bool) {
        stateManager.update(state: .START) { [weak self] (updated: Bool) in
            guard let self = self else { return }
            guard updated else { return }
            // todo: MOB-14878 create launch application event and if needed the close event
            self.persistAppVersion()
        }
    }

    /// Handles the pause use-case as application close XDM event.
    ///
    /// - Parameter pauseDate: Date at which the pause event occurred
    func pause(pauseDate: Date) {
        stateManager.update(state: .PAUSE) { [weak self] (updated: Bool) in
            guard let self = self else { return }
            guard updated else { return }

            // todo: MOB-14878 create close application event
        }

    }

    /// - Returns: Bool indicating whether the app has been upgraded
    private func isUpgrade() -> Bool {
        if let currentAppVersion = systemInfoService.getApplicationVersion(),
           let previousAppVersion = dataStore.getString(key: LifecycleV2Constants.DataStoreKeys.LAST_APP_VERSION) {
            return previousAppVersion != currentAppVersion
        }

        return false
    }

    /// Persist the application version into dataStore
    private func persistAppVersion() {
        guard let currentAppVersion = systemInfoService.getApplicationVersion() else { return }
        dataStore.set(key: LifecycleV2Constants.DataStoreKeys.LAST_APP_VERSION, value: currentAppVersion)
    }
}<|MERGE_RESOLUTION|>--- conflicted
+++ resolved
@@ -18,12 +18,9 @@
 /// usually consumed by the Edge Network and related extensions
 class LifecycleV2 {
     private let dataStore: NamedCollectionDataStore
-<<<<<<< HEAD
     private let stateManager: LifecycleV2StateManager
 
-=======
     private var dataStoreCache: LifecycleV2DataStoreCache
->>>>>>> 8ca6bd79
     private var systemInfoService: SystemInfoService {
         ServiceProvider.shared.systemInfoService
     }
@@ -33,10 +30,8 @@
     /// - Parameter dataStore: The `NamedCollectionDataStore` used for reading and writing data to persistence
     init(dataStore: NamedCollectionDataStore) {
         self.dataStore = dataStore
-<<<<<<< HEAD
         let dispatchQueue = DispatchQueue(label: "\(LifecycleV2Constants.EXTENSION_NAME)")
         self.stateManager = LifecycleV2StateManager(dispatchQueue: dispatchQueue)
-=======
         dataStoreCache = LifecycleV2DataStoreCache(dataStore: self.dataStore)
     }
 
@@ -44,7 +39,6 @@
     /// - Parameter event: any event to be processed.
     func updateLastKnownTime(event: Event) {
         dataStoreCache.setLastKnownDate(event.timestamp)
->>>>>>> 8ca6bd79
     }
 
     /// Handles the start use-case as application launch XDM event. If a previous abnormal close was detected,
