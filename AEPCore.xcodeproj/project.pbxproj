// !$*UTF8*$!
{
	archiveVersion = 1;
	classes = {
	};
	objectVersion = 51;
	objects = {

/* Begin PBXAggregateTarget section */
		3F39152124CA34BA00B58C3E /* AEP-All */ = {
			isa = PBXAggregateTarget;
			buildConfigurationList = 3F39152224CA34BA00B58C3E /* Build configuration list for PBXAggregateTarget "AEP-All" */;
			buildPhases = (
			);
			dependencies = (
				3F39152624CA34CA00B58C3E /* PBXTargetDependency */,
				3F39152824CA34CA00B58C3E /* PBXTargetDependency */,
				3F39152A24CA34CA00B58C3E /* PBXTargetDependency */,
				3F39152C24CA34CA00B58C3E /* PBXTargetDependency */,
				24B4936D24D4C6D200AA38D9 /* PBXTargetDependency */,
			);
			name = "AEP-All";
			productName = "AEP-All";
		};
/* End PBXAggregateTarget section */

/* Begin PBXBuildFile section */
		1828CCDD7C5AFAAB33BEA6C8 /* Pods_AEPCoreTests.framework in Frameworks */ = {isa = PBXBuildFile; fileRef = 39282143E012E30EEE6674F2 /* Pods_AEPCoreTests.framework */; };
		2107F02624C9FDFE002935CF /* PushIDManageable.swift in Sources */ = {isa = PBXBuildFile; fileRef = 2107F02524C9FDFE002935CF /* PushIDManageable.swift */; };
		2107F02824C9FE1B002935CF /* PushIDManager.swift in Sources */ = {isa = PBXBuildFile; fileRef = 2107F02724C9FE1B002935CF /* PushIDManager.swift */; };
		2107F02A24C9FF46002935CF /* PushIDManagerTests.swift in Sources */ = {isa = PBXBuildFile; fileRef = 2107F02924C9FF46002935CF /* PushIDManagerTests.swift */; };
		2107F02C24C9FF62002935CF /* MockPushIDManager.swift in Sources */ = {isa = PBXBuildFile; fileRef = 2107F02B24C9FF62002935CF /* MockPushIDManager.swift */; };
		2124807A265D569D006CF300 /* LifecycleV2MetricsBuilder.swift in Sources */ = {isa = PBXBuildFile; fileRef = 21248079265D569D006CF300 /* LifecycleV2MetricsBuilder.swift */; };
		21248099265D589E006CF300 /* XDMDeviceType.swift in Sources */ = {isa = PBXBuildFile; fileRef = 21248098265D589E006CF300 /* XDMDeviceType.swift */; };
		212480A9265D591A006CF300 /* XDMEnvironmentType.swift in Sources */ = {isa = PBXBuildFile; fileRef = 212480A8265D591A006CF300 /* XDMEnvironmentType.swift */; };
		212480D7265D59F9006CF300 /* XDMApplication.swift in Sources */ = {isa = PBXBuildFile; fileRef = 212480D6265D59F9006CF300 /* XDMApplication.swift */; };
		212480F7265D5A7A006CF300 /* XDMCloseType.swift in Sources */ = {isa = PBXBuildFile; fileRef = 212480F6265D5A7A006CF300 /* XDMCloseType.swift */; };
		21248107265D5BC3006CF300 /* XDMDevice.swift in Sources */ = {isa = PBXBuildFile; fileRef = 21248106265D5BC3006CF300 /* XDMDevice.swift */; };
		21248117265D5E1C006CF300 /* XDMEnvironment.swift in Sources */ = {isa = PBXBuildFile; fileRef = 21248116265D5E1C006CF300 /* XDMEnvironment.swift */; };
		21248127265D606A006CF300 /* XDMMobileLifecycleDetails.swift in Sources */ = {isa = PBXBuildFile; fileRef = 21248126265D606A006CF300 /* XDMMobileLifecycleDetails.swift */; };
		2130A59D260AB448005DBA0F /* MockLegacyExtension.swift in Sources */ = {isa = PBXBuildFile; fileRef = 2130A59C260AB448005DBA0F /* MockLegacyExtension.swift */; };
		2130A5BB260AB582005DBA0F /* NotAnExtension.swift in Sources */ = {isa = PBXBuildFile; fileRef = 2130A5BA260AB582005DBA0F /* NotAnExtension.swift */; };
		21377D4124E3383E004BAC01 /* V4Migrator.swift in Sources */ = {isa = PBXBuildFile; fileRef = 21377D4024E3383E004BAC01 /* V4Migrator.swift */; };
		213F8A0424D8DC5A0003B8AF /* WrapperType.swift in Sources */ = {isa = PBXBuildFile; fileRef = 213F8A0324D8DC5A0003B8AF /* WrapperType.swift */; };
		214154A825186734005CEB80 /* CustomIdentityTests.swift in Sources */ = {isa = PBXBuildFile; fileRef = 214154A725186734005CEB80 /* CustomIdentityTests.swift */; };
		215A6CE224ED92C500FE0657 /* V4MigrationConstants.swift in Sources */ = {isa = PBXBuildFile; fileRef = 215A6CE124ED92C500FE0657 /* V4MigrationConstants.swift */; };
		215C859D24C6492800CCCD26 /* MockHitQueue.swift in Sources */ = {isa = PBXBuildFile; fileRef = 215C859B24C6492800CCCD26 /* MockHitQueue.swift */; };
		215C859E24C6492800CCCD26 /* MockHitProcessor.swift in Sources */ = {isa = PBXBuildFile; fileRef = 215C859C24C6492800CCCD26 /* MockHitProcessor.swift */; };
		21629DB22461CC48009D05BF /* AEPCore+LifecycleTests.swift in Sources */ = {isa = PBXBuildFile; fileRef = 21629DB12461CC48009D05BF /* AEPCore+LifecycleTests.swift */; };
		216A15C8257818B200D43848 /* Data+HexString.swift in Sources */ = {isa = PBXBuildFile; fileRef = 216A15C7257818B200D43848 /* Data+HexString.swift */; };
		216A15F5257818EF00D43848 /* Data+HexStringTests.swift in Sources */ = {isa = PBXBuildFile; fileRef = 216A15D7257818E900D43848 /* Data+HexStringTests.swift */; };
		217E220524D1FD7900B70B3E /* SharedStateResult.swift in Sources */ = {isa = PBXBuildFile; fileRef = 217E220424D1FD7900B70B3E /* SharedStateResult.swift */; };
		218C813B24EC3EBC009B4F31 /* V5Migrator.swift in Sources */ = {isa = PBXBuildFile; fileRef = 218C813A24EC3EBC009B4F31 /* V5Migrator.swift */; };
		218C813E24EC4101009B4F31 /* V5MigrationConstants.swift in Sources */ = {isa = PBXBuildFile; fileRef = 218C813D24EC4101009B4F31 /* V5MigrationConstants.swift */; };
		218E01C024C7595000BEC470 /* HitQueuing+PrivacyTests.swift in Sources */ = {isa = PBXBuildFile; fileRef = 218E01BF24C7595000BEC470 /* HitQueuing+PrivacyTests.swift */; };
		21A6737325434AE600A7E906 /* SharedStateType.swift in Sources */ = {isa = PBXBuildFile; fileRef = 21A6737225434AE600A7E906 /* SharedStateType.swift */; };
		21BA2E0D265D8DB70011207C /* XDMDeviceTypeTests.swift in Sources */ = {isa = PBXBuildFile; fileRef = 21BA2E0C265D8DB70011207C /* XDMDeviceTypeTests.swift */; };
		21BA2E1D265D8E480011207C /* XDMEnvironmentTypeTests.swift in Sources */ = {isa = PBXBuildFile; fileRef = 21BA2E1C265D8E480011207C /* XDMEnvironmentTypeTests.swift */; };
		21BA2E2D265D8EC60011207C /* XDMApplicationTests.swift in Sources */ = {isa = PBXBuildFile; fileRef = 21BA2E2C265D8EC60011207C /* XDMApplicationTests.swift */; };
		21BA2E3D265D91440011207C /* XDMCloseTypeTests.swift in Sources */ = {isa = PBXBuildFile; fileRef = 21BA2E3C265D91440011207C /* XDMCloseTypeTests.swift */; };
		21BA2E4D265D91830011207C /* XDMDeviceTests.swift in Sources */ = {isa = PBXBuildFile; fileRef = 21BA2E4C265D91830011207C /* XDMDeviceTests.swift */; };
		21BA2E89265D96150011207C /* XDMMobileLifecycleDetailsTests.swift in Sources */ = {isa = PBXBuildFile; fileRef = 21BA2E88265D96150011207C /* XDMMobileLifecycleDetailsTests.swift */; };
		21BA2EA9265D98C80011207C /* LifecycleV2MetricsBuilderTests.swift in Sources */ = {isa = PBXBuildFile; fileRef = 21BA2EA8265D98C80011207C /* LifecycleV2MetricsBuilderTests.swift */; };
		21CAC0E02422917600C11388 /* AEPCore.framework in Frameworks */ = {isa = PBXBuildFile; fileRef = 21CAC0D62422917600C11388 /* AEPCore.framework */; };
		21CAC0E72422917600C11388 /* AEPCore.h in Headers */ = {isa = PBXBuildFile; fileRef = 21CAC0D92422917600C11388 /* AEPCore.h */; settings = {ATTRIBUTES = (Public, ); }; };
		21CD581124EC7B8900D9D590 /* V5MigratorTests.swift in Sources */ = {isa = PBXBuildFile; fileRef = 21CD581024EC7B8900D9D590 /* V5MigratorTests.swift */; };
		21F79AB724E704C5003204C3 /* IDParser.swift in Sources */ = {isa = PBXBuildFile; fileRef = 21F79AB624E704C5003204C3 /* IDParser.swift */; };
		21F79ABB24E70CDC003204C3 /* IDParsing.swift in Sources */ = {isa = PBXBuildFile; fileRef = 21F79ABA24E70CDC003204C3 /* IDParsing.swift */; };
		21F79ABF24E71B03003204C3 /* IDParserTests.swift in Sources */ = {isa = PBXBuildFile; fileRef = 21F79ABD24E7144F003204C3 /* IDParserTests.swift */; };
		21F79AC124E72204003204C3 /* V4MigratorTests.swift in Sources */ = {isa = PBXBuildFile; fileRef = 21F79AC024E72204003204C3 /* V4MigratorTests.swift */; };
		21FE152024F03254008A82FF /* IdentityPublicAPITests.swift in Sources */ = {isa = PBXBuildFile; fileRef = 21FE151F24F03254008A82FF /* IdentityPublicAPITests.swift */; };
		21FE152124F0335E008A82FF /* MockExtension.swift in Sources */ = {isa = PBXBuildFile; fileRef = 3F3951F524CA096100F7325B /* MockExtension.swift */; };
		21FE152224F03386008A82FF /* EventHub+Testable.swift in Sources */ = {isa = PBXBuildFile; fileRef = 3F3951FC24CA096100F7325B /* EventHub+Testable.swift */; };
		2420365224E35EEB0069C89D /* SignalHitProcessorTests.swift in Sources */ = {isa = PBXBuildFile; fileRef = 2420365124E35EEB0069C89D /* SignalHitProcessorTests.swift */; };
		2438B92A29BF906F001D6F3A /* rules_testTimestampu.json in Resources */ = {isa = PBXBuildFile; fileRef = 2438B92929BF906F001D6F3A /* rules_testTimestampu.json */; };
		243DCE4724C7AA2800E99AD9 /* AEPServices.h in Headers */ = {isa = PBXBuildFile; fileRef = 243DCE4624C7AA2800E99AD9 /* AEPServices.h */; };
		243DCE4824C7AA7C00E99AD9 /* AEPServices.h in Headers */ = {isa = PBXBuildFile; fileRef = 243DCE4624C7AA2800E99AD9 /* AEPServices.h */; settings = {ATTRIBUTES = (Public, ); }; };
		24543A1424E1DAFC002D8D9A /* MockURLService.swift in Sources */ = {isa = PBXBuildFile; fileRef = 24543A1324E1DAFC002D8D9A /* MockURLService.swift */; };
		24543A1524E1DC8E002D8D9A /* MockDiskCache.swift in Sources */ = {isa = PBXBuildFile; fileRef = 2467E43B24CB54B70022F6BE /* MockDiskCache.swift */; };
		24543A1624E1DC95002D8D9A /* MockUnzipper.swift in Sources */ = {isa = PBXBuildFile; fileRef = 2467E43C24CB54B70022F6BE /* MockUnzipper.swift */; };
		2467E43A24CA4DE20022F6BE /* Unzipping.swift in Sources */ = {isa = PBXBuildFile; fileRef = 2467E43924CA4DE20022F6BE /* Unzipping.swift */; };
		246B19FD2728C1CD0017716A /* MockEventHistoryDatabase.swift in Sources */ = {isa = PBXBuildFile; fileRef = 246B19FC2728C1CD0017716A /* MockEventHistoryDatabase.swift */; };
		246B1A2B272B48A80017716A /* EventTests.swift in Sources */ = {isa = PBXBuildFile; fileRef = 246B1A2A272B48A80017716A /* EventTests.swift */; };
		246EFA062790B20100C76A6B /* rules_signal.zip in Resources */ = {isa = PBXBuildFile; fileRef = 246EFA032790B20000C76A6B /* rules_signal.zip */; };
		246EFA072790B20100C76A6B /* rules_lifecycle.zip in Resources */ = {isa = PBXBuildFile; fileRef = 246EFA042790B20000C76A6B /* rules_lifecycle.zip */; };
		246EFA082790B20100C76A6B /* rules_pii.zip in Resources */ = {isa = PBXBuildFile; fileRef = 246EFA052790B20000C76A6B /* rules_pii.zip */; };
		246FD07426BDEC7A00FD130B /* MessageGestureRecognizer.swift in Sources */ = {isa = PBXBuildFile; fileRef = 246FD07326BDEC7A00FD130B /* MessageGestureRecognizer.swift */; };
		246FD07A26C1939900FD130B /* MessageAnimation.swift in Sources */ = {isa = PBXBuildFile; fileRef = 246FD07926C1939800FD130B /* MessageAnimation.swift */; };
		246FD07C26C2CDE500FD130B /* FullscreenMessage+FrameCalculation.swift in Sources */ = {isa = PBXBuildFile; fileRef = 246FD07B26C2CDE500FD130B /* FullscreenMessage+FrameCalculation.swift */; };
		246FD07E26CB002F00FD130B /* MessageSettingsTests.swift in Sources */ = {isa = PBXBuildFile; fileRef = 246FD07D26CB002F00FD130B /* MessageSettingsTests.swift */; };
		246FD08026CC520500FD130B /* MessageAlignmentTests.swift in Sources */ = {isa = PBXBuildFile; fileRef = 246FD07F26CC520500FD130B /* MessageAlignmentTests.swift */; };
		246FD08226CC521E00FD130B /* MessageAnimationTests.swift in Sources */ = {isa = PBXBuildFile; fileRef = 246FD08126CC521E00FD130B /* MessageAnimationTests.swift */; };
		246FD08426CC523F00FD130B /* MessageGestureTests.swift in Sources */ = {isa = PBXBuildFile; fileRef = 246FD08326CC523F00FD130B /* MessageGestureTests.swift */; };
		246FD08626CC529800FD130B /* MessageGestureRecognizerTests.swift in Sources */ = {isa = PBXBuildFile; fileRef = 246FD08526CC529800FD130B /* MessageGestureRecognizerTests.swift */; };
		246FD08826CC52F200FD130B /* MessagingDelegateTests.swift in Sources */ = {isa = PBXBuildFile; fileRef = 246FD08726CC52F200FD130B /* MessagingDelegateTests.swift */; };
		246FD08A26CC53E800FD130B /* FullscreenMessage+FrameCalculationTests.swift in Sources */ = {isa = PBXBuildFile; fileRef = 246FD08926CC53E800FD130B /* FullscreenMessage+FrameCalculationTests.swift */; };
		247FBD7D24E331A600FA6505 /* Event+SignalTests.swift in Sources */ = {isa = PBXBuildFile; fileRef = 247FBD7C24E331A600FA6505 /* Event+SignalTests.swift */; };
		249498E2254A0C920045E392 /* Date+FormatTests.swift in Sources */ = {isa = PBXBuildFile; fileRef = 249498E0254A0C910045E392 /* Date+FormatTests.swift */; };
		24A1FCE72704CE6000D28D26 /* rules_testHistory.json in Resources */ = {isa = PBXBuildFile; fileRef = 24A1FCE62704CE6000D28D26 /* rules_testHistory.json */; };
		24B4935824D4C31100AA38D9 /* AEPSignal.framework in Frameworks */ = {isa = PBXBuildFile; fileRef = 24B4934F24D4C31100AA38D9 /* AEPSignal.framework */; };
		24B4935D24D4C31100AA38D9 /* SignalTests.swift in Sources */ = {isa = PBXBuildFile; fileRef = 24B4935C24D4C31100AA38D9 /* SignalTests.swift */; };
		24B4935F24D4C31100AA38D9 /* AEPSignal.h in Headers */ = {isa = PBXBuildFile; fileRef = 24B4935124D4C31100AA38D9 /* AEPSignal.h */; settings = {ATTRIBUTES = (Public, ); }; };
		24B4936F24D4C6F900AA38D9 /* Signal.swift in Sources */ = {isa = PBXBuildFile; fileRef = 24B4936E24D4C6F900AA38D9 /* Signal.swift */; };
		24B4937124D4C86C00AA38D9 /* SignalConstants.swift in Sources */ = {isa = PBXBuildFile; fileRef = 24B4937024D4C86C00AA38D9 /* SignalConstants.swift */; };
		24B4937624D8AAAF00AA38D9 /* Event+Signal.swift in Sources */ = {isa = PBXBuildFile; fileRef = 24B4937524D8AAAF00AA38D9 /* Event+Signal.swift */; };
		24B4937824D8CEAC00AA38D9 /* SignalHitProcessor.swift in Sources */ = {isa = PBXBuildFile; fileRef = 24B4937724D8CEAC00AA38D9 /* SignalHitProcessor.swift */; };
		24B4937A24DA18BE00AA38D9 /* SignalHit.swift in Sources */ = {isa = PBXBuildFile; fileRef = 24B4937924DA18BE00AA38D9 /* SignalHit.swift */; };
		24B4BE592714F5A40000C3AA /* EventHistoryRequestTests.swift in Sources */ = {isa = PBXBuildFile; fileRef = 24B4BE582714F5A40000C3AA /* EventHistoryRequestTests.swift */; };
		24B4BE5B2714F7730000C3AA /* EventHistoryResponseTests.swift in Sources */ = {isa = PBXBuildFile; fileRef = 24B4BE5A2714F7730000C3AA /* EventHistoryResponseTests.swift */; };
		24B4BE5D2714F7B30000C3AA /* EventHistoryTests.swift in Sources */ = {isa = PBXBuildFile; fileRef = 24B4BE5C2714F7B30000C3AA /* EventHistoryTests.swift */; };
		24B4BE5F2714F7C80000C3AA /* EventHistoryDatabaseTests.swift in Sources */ = {isa = PBXBuildFile; fileRef = 24B4BE5E2714F7C80000C3AA /* EventHistoryDatabaseTests.swift */; };
		24C5E14D26B8B00B005BEA72 /* MessageSettings.swift in Sources */ = {isa = PBXBuildFile; fileRef = 24C5E14C26B8B00B005BEA72 /* MessageSettings.swift */; };
		24C5E15D26B990CB005BEA72 /* MessageGesture.swift in Sources */ = {isa = PBXBuildFile; fileRef = 24C5E15C26B990CB005BEA72 /* MessageGesture.swift */; };
		24C5E17B26B999E4005BEA72 /* MessageAlignment.swift in Sources */ = {isa = PBXBuildFile; fileRef = 24C5E17A26B999E4005BEA72 /* MessageAlignment.swift */; };
		24CE74AB26D401ED008F9EFD /* MockFullscreenListener.swift in Sources */ = {isa = PBXBuildFile; fileRef = 24CE74AA26D401EC008F9EFD /* MockFullscreenListener.swift */; };
		24CE74AD26D40239008F9EFD /* MockMessagingDelegate.swift in Sources */ = {isa = PBXBuildFile; fileRef = 24CE74AC26D40239008F9EFD /* MockMessagingDelegate.swift */; };
		24CE74AF26D40278008F9EFD /* MockWKScriptMessage.swift in Sources */ = {isa = PBXBuildFile; fileRef = 24CE74AE26D40278008F9EFD /* MockWKScriptMessage.swift */; };
		24CE74B126D40483008F9EFD /* XCTest.framework in Frameworks */ = {isa = PBXBuildFile; fileRef = 24CE74B026D40483008F9EFD /* XCTest.framework */; };
		24CF602B2538AC79006473BA /* MobileCore+Tracking.swift in Sources */ = {isa = PBXBuildFile; fileRef = 24CF602A2538AC79006473BA /* MobileCore+Tracking.swift */; };
		24CF603B2538C7E4006473BA /* MobileCore+TrackingTests.swift in Sources */ = {isa = PBXBuildFile; fileRef = 24CF603A2538C7E4006473BA /* MobileCore+TrackingTests.swift */; };
		24D2A3D524DB5B370079DCCF /* HitQueuing+PrivacyStatus.swift in Sources */ = {isa = PBXBuildFile; fileRef = 24D2A3D424DB5B370079DCCF /* HitQueuing+PrivacyStatus.swift */; };
		24D9D52E26AB788D002A441A /* FullscreenMessage+WKNavigationDelegate.swift in Sources */ = {isa = PBXBuildFile; fileRef = 24D9D52D26AB788C002A441A /* FullscreenMessage+WKNavigationDelegate.swift */; };
		24D9D54C26AB797D002A441A /* FullscreenMessage+WKScriptMessageHandler.swift in Sources */ = {isa = PBXBuildFile; fileRef = 24D9D54B26AB797D002A441A /* FullscreenMessage+WKScriptMessageHandler.swift */; };
		24E255D5270F406300AB9F07 /* EventData+FNV1A32Tests.swift in Sources */ = {isa = PBXBuildFile; fileRef = 24E255D4270F406300AB9F07 /* EventData+FNV1A32Tests.swift */; };
		24E255D7270F526D00AB9F07 /* String+FNV1A32Tests.swift in Sources */ = {isa = PBXBuildFile; fileRef = 24E255D6270F526D00AB9F07 /* String+FNV1A32Tests.swift */; };
		24EDE33126EFB7170068A65F /* EventHistory.swift in Sources */ = {isa = PBXBuildFile; fileRef = 24EDE33026EFB7170068A65F /* EventHistory.swift */; };
		24EDE33326EFB7470068A65F /* EventHistoryRequest.swift in Sources */ = {isa = PBXBuildFile; fileRef = 24EDE33226EFB7470068A65F /* EventHistoryRequest.swift */; };
		24EDE33526EFBDD60068A65F /* EventHistoryDatabase.swift in Sources */ = {isa = PBXBuildFile; fileRef = 24EDE33426EFBDD60068A65F /* EventHistoryDatabase.swift */; };
		24EDE33726F10B810068A65F /* EventData+FNV1A32.swift in Sources */ = {isa = PBXBuildFile; fileRef = 24EDE33626F10B810068A65F /* EventData+FNV1A32.swift */; };
		24EDE33926F10BA10068A65F /* String+FNV1A32.swift in Sources */ = {isa = PBXBuildFile; fileRef = 24EDE33826F10BA10068A65F /* String+FNV1A32.swift */; };
		24EDE33B26F39F450068A65F /* EventHistoryResult.swift in Sources */ = {isa = PBXBuildFile; fileRef = 24EDE33A26F39F450068A65F /* EventHistoryResult.swift */; };
		2E00098F26D59EA100DE1F3B /* LifecycleV2FunctionalTests.swift in Sources */ = {isa = PBXBuildFile; fileRef = 2E00098E26D59EA100DE1F3B /* LifecycleV2FunctionalTests.swift */; };
		2E36F6CA26C1D8D200B194D9 /* LifecycleV2DataStoreCacheTests.swift in Sources */ = {isa = PBXBuildFile; fileRef = 2E36F6C926C1D8D200B194D9 /* LifecycleV2DataStoreCacheTests.swift */; };
		2EF8B38226BCC69C009D6475 /* LifecycleV2DataStoreCache.swift in Sources */ = {isa = PBXBuildFile; fileRef = 2EF8B38126BCC69C009D6475 /* LifecycleV2DataStoreCache.swift */; };
		3080C53E015AAAF2AC268368 /* Pods_AEPIdentityTests.framework in Frameworks */ = {isa = PBXBuildFile; fileRef = AE1AFF2E227272FC92CF7ABE /* Pods_AEPIdentityTests.framework */; };
		31DF174F297030D300B4B07F /* MockLoggingService.swift in Sources */ = {isa = PBXBuildFile; fileRef = 31DF174E297030D300B4B07F /* MockLoggingService.swift */; };
		380ECFBFE9B4654A66A8F119 /* Pods_AEPIntegrationTests.framework in Frameworks */ = {isa = PBXBuildFile; fileRef = D855F28C43DD8DA6A4B6ACFE /* Pods_AEPIntegrationTests.framework */; };
		3F03979024BE5DD30019F095 /* AEPServices.framework in Frameworks */ = {isa = PBXBuildFile; fileRef = 3F03978724BE5DD30019F095 /* AEPServices.framework */; };
		3F0397C324BE5FF30019F095 /* Caching.swift in Sources */ = {isa = PBXBuildFile; fileRef = 3F0397A024BE5FF30019F095 /* Caching.swift */; };
		3F0397C424BE5FF30019F095 /* Cache.swift in Sources */ = {isa = PBXBuildFile; fileRef = 3F0397A124BE5FF30019F095 /* Cache.swift */; };
		3F0397C524BE5FF30019F095 /* CacheEntry.swift in Sources */ = {isa = PBXBuildFile; fileRef = 3F0397A224BE5FF30019F095 /* CacheEntry.swift */; };
		3F0397C624BE5FF30019F095 /* DiskCacheService.swift in Sources */ = {isa = PBXBuildFile; fileRef = 3F0397A324BE5FF30019F095 /* DiskCacheService.swift */; };
		3F0397C724BE5FF30019F095 /* CacheExpiry.swift in Sources */ = {isa = PBXBuildFile; fileRef = 3F0397A424BE5FF30019F095 /* CacheExpiry.swift */; };
		3F0397C824BE5FF30019F095 /* ServiceProvider.swift in Sources */ = {isa = PBXBuildFile; fileRef = 3F0397A524BE5FF30019F095 /* ServiceProvider.swift */; };
		3F0397C924BE5FF30019F095 /* Logging.swift in Sources */ = {isa = PBXBuildFile; fileRef = 3F0397A724BE5FF30019F095 /* Logging.swift */; };
		3F0397CA24BE5FF30019F095 /* Log.swift in Sources */ = {isa = PBXBuildFile; fileRef = 3F0397A824BE5FF30019F095 /* Log.swift */; };
		3F0397CB24BE5FF30019F095 /* LogLevel.swift in Sources */ = {isa = PBXBuildFile; fileRef = 3F0397A924BE5FF30019F095 /* LogLevel.swift */; };
		3F0397CC24BE5FF30019F095 /* NetworkService.swift in Sources */ = {isa = PBXBuildFile; fileRef = 3F0397AB24BE5FF30019F095 /* NetworkService.swift */; };
		3F0397CD24BE5FF30019F095 /* NetworkServiceConstants.swift in Sources */ = {isa = PBXBuildFile; fileRef = 3F0397AC24BE5FF30019F095 /* NetworkServiceConstants.swift */; };
		3F0397CE24BE5FF30019F095 /* LoggingService.swift in Sources */ = {isa = PBXBuildFile; fileRef = 3F0397AD24BE5FF30019F095 /* LoggingService.swift */; };
		3F0397CF24BE5FF30019F095 /* Networking.swift in Sources */ = {isa = PBXBuildFile; fileRef = 3F0397AE24BE5FF30019F095 /* Networking.swift */; };
		3F0397D024BE5FF30019F095 /* HttpMethod.swift in Sources */ = {isa = PBXBuildFile; fileRef = 3F0397AF24BE5FF30019F095 /* HttpMethod.swift */; };
		3F0397D124BE5FF30019F095 /* HttpConnection.swift in Sources */ = {isa = PBXBuildFile; fileRef = 3F0397B024BE5FF30019F095 /* HttpConnection.swift */; };
		3F0397D224BE5FF30019F095 /* NetworkRequest.swift in Sources */ = {isa = PBXBuildFile; fileRef = 3F0397B124BE5FF30019F095 /* NetworkRequest.swift */; };
		3F0397D324BE5FF30019F095 /* SQLiteDataQueue.swift in Sources */ = {isa = PBXBuildFile; fileRef = 3F0397B324BE5FF30019F095 /* SQLiteDataQueue.swift */; };
		3F0397D424BE5FF30019F095 /* SQLiteWrapper.swift in Sources */ = {isa = PBXBuildFile; fileRef = 3F0397B424BE5FF30019F095 /* SQLiteWrapper.swift */; };
		3F0397D524BE5FF30019F095 /* DataQueue.swift in Sources */ = {isa = PBXBuildFile; fileRef = 3F0397B524BE5FF30019F095 /* DataQueue.swift */; };
		3F0397D624BE5FF30019F095 /* DataEntity.swift in Sources */ = {isa = PBXBuildFile; fileRef = 3F0397B624BE5FF30019F095 /* DataEntity.swift */; };
		3F0397D724BE5FF30019F095 /* DataQueueService.swift in Sources */ = {isa = PBXBuildFile; fileRef = 3F0397B724BE5FF30019F095 /* DataQueueService.swift */; };
		3F0397D824BE5FF30019F095 /* DataQueuing.swift in Sources */ = {isa = PBXBuildFile; fileRef = 3F0397B824BE5FF30019F095 /* DataQueuing.swift */; };
		3F0397DA24BE5FF30019F095 /* NamedCollectionProcessing.swift in Sources */ = {isa = PBXBuildFile; fileRef = 3F0397BB24BE5FF30019F095 /* NamedCollectionProcessing.swift */; };
		3F0397DB24BE5FF30019F095 /* NamedCollectionDataStore.swift in Sources */ = {isa = PBXBuildFile; fileRef = 3F0397BC24BE5FF30019F095 /* NamedCollectionDataStore.swift */; };
		3F0397DC24BE5FF30019F095 /* UserDefaultsNamedCollection.swift in Sources */ = {isa = PBXBuildFile; fileRef = 3F0397BD24BE5FF30019F095 /* UserDefaultsNamedCollection.swift */; };
		3F0397DD24BE5FF30019F095 /* ApplicationSystemInfoService.swift in Sources */ = {isa = PBXBuildFile; fileRef = 3F0397BE24BE5FF30019F095 /* ApplicationSystemInfoService.swift */; };
		3F0397DE24BE5FF30019F095 /* SystemInfoService.swift in Sources */ = {isa = PBXBuildFile; fileRef = 3F0397BF24BE5FF30019F095 /* SystemInfoService.swift */; };
		3F0397DF24BE5FF30019F095 /* URLOpening.swift in Sources */ = {isa = PBXBuildFile; fileRef = 3F0397C024BE5FF30019F095 /* URLOpening.swift */; };
		3F0397E024BE5FF30019F095 /* URLService.swift in Sources */ = {isa = PBXBuildFile; fileRef = 3F0397C124BE5FF30019F095 /* URLService.swift */; };
		3F0397F224BE60910019F095 /* HitProcessing.swift in Sources */ = {isa = PBXBuildFile; fileRef = 3F0397E324BE60910019F095 /* HitProcessing.swift */; };
		3F0397F324BE60910019F095 /* PersistentHitQueue.swift in Sources */ = {isa = PBXBuildFile; fileRef = 3F0397E424BE60910019F095 /* PersistentHitQueue.swift */; };
		3F0397F424BE60910019F095 /* HitQueuing.swift in Sources */ = {isa = PBXBuildFile; fileRef = 3F0397E524BE60910019F095 /* HitQueuing.swift */; };
		3F0397F524BE60910019F095 /* AtomicCounter.swift in Sources */ = {isa = PBXBuildFile; fileRef = 3F0397E624BE60910019F095 /* AtomicCounter.swift */; };
		3F0397F624BE60910019F095 /* FileUnzipper.swift in Sources */ = {isa = PBXBuildFile; fileRef = 3F0397E824BE60910019F095 /* FileUnzipper.swift */; };
		3F0397F724BE60910019F095 /* ZipArchive.swift in Sources */ = {isa = PBXBuildFile; fileRef = 3F0397E924BE60910019F095 /* ZipArchive.swift */; };
		3F0397F824BE60910019F095 /* ZipEntry.swift in Sources */ = {isa = PBXBuildFile; fileRef = 3F0397EA24BE60910019F095 /* ZipEntry.swift */; };
		3F0397F924BE60910019F095 /* FileManager+ZIP.swift in Sources */ = {isa = PBXBuildFile; fileRef = 3F0397EB24BE60910019F095 /* FileManager+ZIP.swift */; };
		3F0397FA24BE60910019F095 /* FileUnzipperConstants.swift in Sources */ = {isa = PBXBuildFile; fileRef = 3F0397EC24BE60910019F095 /* FileUnzipperConstants.swift */; };
		3F0397FB24BE60910019F095 /* ThreadSafeArray.swift in Sources */ = {isa = PBXBuildFile; fileRef = 3F0397ED24BE60910019F095 /* ThreadSafeArray.swift */; };
		3F0397FC24BE60910019F095 /* OperationOrderer.swift in Sources */ = {isa = PBXBuildFile; fileRef = 3F0397EE24BE60910019F095 /* OperationOrderer.swift */; };
		3F0397FD24BE60910019F095 /* ThreadSafeDictionary.swift in Sources */ = {isa = PBXBuildFile; fileRef = 3F0397EF24BE60910019F095 /* ThreadSafeDictionary.swift */; };
		3F0397FE24BE60910019F095 /* URLEncoder.swift in Sources */ = {isa = PBXBuildFile; fileRef = 3F0397F024BE60910019F095 /* URLEncoder.swift */; };
		3F0397FF24BE60910019F095 /* AnyCodable.swift in Sources */ = {isa = PBXBuildFile; fileRef = 3F0397F124BE60910019F095 /* AnyCodable.swift */; };
		3F03981524BE61520019F095 /* UnzipperTest.swift in Sources */ = {isa = PBXBuildFile; fileRef = 3F03980124BE61520019F095 /* UnzipperTest.swift */; };
		3F03981624BE61520019F095 /* SystemInfoServiceTest.swift in Sources */ = {isa = PBXBuildFile; fileRef = 3F03980224BE61520019F095 /* SystemInfoServiceTest.swift */; };
		3F03981724BE61520019F095 /* DataQueueService+Testable.swift in Sources */ = {isa = PBXBuildFile; fileRef = 3F03980324BE61520019F095 /* DataQueueService+Testable.swift */; };
		3F03981824BE61520019F095 /* DataQueueServiceTests.swift in Sources */ = {isa = PBXBuildFile; fileRef = 3F03980424BE61520019F095 /* DataQueueServiceTests.swift */; };
		3F03981924BE61520019F095 /* URLServiceTest.swift in Sources */ = {isa = PBXBuildFile; fileRef = 3F03980524BE61520019F095 /* URLServiceTest.swift */; };
		3F03981A24BE61520019F095 /* DiskCacheServiceTests.swift in Sources */ = {isa = PBXBuildFile; fileRef = 3F03980624BE61520019F095 /* DiskCacheServiceTests.swift */; };
		3F03981B24BE61520019F095 /* UserDefaultsNamedCollectionTest.swift in Sources */ = {isa = PBXBuildFile; fileRef = 3F03980724BE61520019F095 /* UserDefaultsNamedCollectionTest.swift */; };
		3F03981C24BE61520019F095 /* SQLiteWrapperTests.swift in Sources */ = {isa = PBXBuildFile; fileRef = 3F03980824BE61520019F095 /* SQLiteWrapperTests.swift */; };
		3F03981E24BE61520019F095 /* DataQueueTests.swift in Sources */ = {isa = PBXBuildFile; fileRef = 3F03980A24BE61520019F095 /* DataQueueTests.swift */; };
		3F03981F24BE61520019F095 /* NetworkServiceTests.swift in Sources */ = {isa = PBXBuildFile; fileRef = 3F03980B24BE61520019F095 /* NetworkServiceTests.swift */; };
		3F03982024BE61520019F095 /* LogLevelTest.swift in Sources */ = {isa = PBXBuildFile; fileRef = 3F03980C24BE61520019F095 /* LogLevelTest.swift */; };
		3F03982124BE61520019F095 /* NamedCollectionDataStoreTest.swift in Sources */ = {isa = PBXBuildFile; fileRef = 3F03980D24BE61520019F095 /* NamedCollectionDataStoreTest.swift */; };
		3F03982224BE61520019F095 /* OperationOrdererTests.swift in Sources */ = {isa = PBXBuildFile; fileRef = 3F03980F24BE61520019F095 /* OperationOrdererTests.swift */; };
		3F03982324BE61520019F095 /* PersistentHitQueueTests.swift in Sources */ = {isa = PBXBuildFile; fileRef = 3F03981024BE61520019F095 /* PersistentHitQueueTests.swift */; };
		3F03982424BE61520019F095 /* AnyCodableTests.swift in Sources */ = {isa = PBXBuildFile; fileRef = 3F03981124BE61520019F095 /* AnyCodableTests.swift */; };
		3F03982524BE61520019F095 /* ThreadSafeArrayTests.swift in Sources */ = {isa = PBXBuildFile; fileRef = 3F03981224BE61520019F095 /* ThreadSafeArrayTests.swift */; };
		3F03982624BE61520019F095 /* URLEncoderTests.swift in Sources */ = {isa = PBXBuildFile; fileRef = 3F03981324BE61520019F095 /* URLEncoderTests.swift */; };
		3F03982724BE61520019F095 /* ThreadSafeDictionaryTests.swift in Sources */ = {isa = PBXBuildFile; fileRef = 3F03981424BE61520019F095 /* ThreadSafeDictionaryTests.swift */; };
		3F03983824BE62AA0019F095 /* TestRules.zip in Resources */ = {isa = PBXBuildFile; fileRef = 3F03983424BE62AA0019F095 /* TestRules.zip */; };
		3F03983924BE62AA0019F095 /* TestImage.png in Resources */ = {isa = PBXBuildFile; fileRef = 3F03983524BE62AA0019F095 /* TestImage.png */; };
		3F03983A24BE62AA0019F095 /* ADBMobileConfig.json in Resources */ = {isa = PBXBuildFile; fileRef = 3F03983624BE62AA0019F095 /* ADBMobileConfig.json */; };
		3F03983B24BE62AA0019F095 /* TestConfig.json in Resources */ = {isa = PBXBuildFile; fileRef = 3F03983724BE62AA0019F095 /* TestConfig.json */; };
		3F03984224BE65170019F095 /* AEPServices.framework in Frameworks */ = {isa = PBXBuildFile; fileRef = 3F03978724BE5DD30019F095 /* AEPServices.framework */; };
		3F08FF9524D9F1D200D34DE3 /* EventDataMerger.swift in Sources */ = {isa = PBXBuildFile; fileRef = 3F08FF9424D9F1D200D34DE3 /* EventDataMerger.swift */; };
		3F08FF9724D9F1F300D34DE3 /* EventDataMergeTests.swift in Sources */ = {isa = PBXBuildFile; fileRef = 3F08FF9624D9F1F300D34DE3 /* EventDataMergeTests.swift */; };
		3F08FF9924DA03F000D34DE3 /* RulesEngineFunctionalTests.swift in Sources */ = {isa = PBXBuildFile; fileRef = 3F08FF9824DA03F000D34DE3 /* RulesEngineFunctionalTests.swift */; };
		3F08FF9B24DA0DA100D34DE3 /* rules_functional_1.zip in Resources */ = {isa = PBXBuildFile; fileRef = 3F08FF9A24DA0DA100D34DE3 /* rules_functional_1.zip */; };
		3F08FF9D24DA0DCF00D34DE3 /* RulesDownloaderTests.swift in Sources */ = {isa = PBXBuildFile; fileRef = 3F08FF9C24DA0DCF00D34DE3 /* RulesDownloaderTests.swift */; };
		3F08FFA924DBBDD700D34DE3 /* UserDefaults+Clear.swift in Sources */ = {isa = PBXBuildFile; fileRef = 3F08FFA724DBBDD700D34DE3 /* UserDefaults+Clear.swift */; };
		3F08FFAA24DBBDD700D34DE3 /* TestableNetworkService.swift in Sources */ = {isa = PBXBuildFile; fileRef = 3F08FFA824DBBDD700D34DE3 /* TestableNetworkService.swift */; };
		3F16761424E1B0630041B970 /* RulesConstants.swift in Sources */ = {isa = PBXBuildFile; fileRef = 3F16761324E1B0630041B970 /* RulesConstants.swift */; };
		3F16762824F031A00041B970 /* EventHubContractTests.swift in Sources */ = {isa = PBXBuildFile; fileRef = 3F16762724F031A00041B970 /* EventHubContractTests.swift */; };
		3F16762A24F032C60041B970 /* ContractExtensionOne.swift in Sources */ = {isa = PBXBuildFile; fileRef = 3F16762924F032C60041B970 /* ContractExtensionOne.swift */; };
		3F16762C24F032E60041B970 /* ContractExtensionTwo.swift in Sources */ = {isa = PBXBuildFile; fileRef = 3F16762B24F032E60041B970 /* ContractExtensionTwo.swift */; };
		3F278C4D262E1FAB00E955E5 /* CachedRules.swift in Sources */ = {isa = PBXBuildFile; fileRef = 3F278C4C262E1FAB00E955E5 /* CachedRules.swift */; };
		3F2B1DA62631E7FE0030F50B /* RuleConsequence.swift in Sources */ = {isa = PBXBuildFile; fileRef = 3F2B1DA52631E7FE0030F50B /* RuleConsequence.swift */; };
		3F2B1DC5263221580030F50B /* LaunchRulesEngine+Downloader.swift in Sources */ = {isa = PBXBuildFile; fileRef = 3F2B1DC4263221580030F50B /* LaunchRulesEngine+Downloader.swift */; };
		3F2F12BB24F6D07E00600CB4 /* AEPIdentity.framework in Frameworks */ = {isa = PBXBuildFile; fileRef = 3FE6DE2F24C642330065EA05 /* AEPIdentity.framework */; };
		3F2F12BC24F6D07E00600CB4 /* AEPLifecycle.framework in Frameworks */ = {isa = PBXBuildFile; fileRef = 3FE6DDD124C62EE60065EA05 /* AEPLifecycle.framework */; };
		3F2F12BD24F6D07E00600CB4 /* AEPServices.framework in Frameworks */ = {isa = PBXBuildFile; fileRef = 3F03978724BE5DD30019F095 /* AEPServices.framework */; };
		3F2F12BE24F6D07E00600CB4 /* AEPSignal.framework in Frameworks */ = {isa = PBXBuildFile; fileRef = 24B4934F24D4C31100AA38D9 /* AEPSignal.framework */; };
		3F2F12C024F6D66C00600CB4 /* TestHelpers.swift in Sources */ = {isa = PBXBuildFile; fileRef = 3F2F12BF24F6D66C00600CB4 /* TestHelpers.swift */; };
		3F39153024CA47B600B58C3E /* JSONRulesParserTests.swift in Sources */ = {isa = PBXBuildFile; fileRef = 3F39152F24CA47B600B58C3E /* JSONRulesParserTests.swift */; };
		3F39153324CB7E2400B58C3E /* MobileCore+IdentityTests.swift in Sources */ = {isa = PBXBuildFile; fileRef = 3F39153224CB7E2400B58C3E /* MobileCore+IdentityTests.swift */; };
		3F39520724CA096100F7325B /* MobileCoreTests.swift in Sources */ = {isa = PBXBuildFile; fileRef = 3F3951E824CA096100F7325B /* MobileCoreTests.swift */; };
		3F39520824CA096100F7325B /* SharedStateTest.swift in Sources */ = {isa = PBXBuildFile; fileRef = 3F3951EA24CA096100F7325B /* SharedStateTest.swift */; };
		3F39520924CA096100F7325B /* EventHubTests.swift in Sources */ = {isa = PBXBuildFile; fileRef = 3F3951EB24CA096100F7325B /* EventHubTests.swift */; };
		3F39520A24CA096100F7325B /* TestRules.zip in Resources */ = {isa = PBXBuildFile; fileRef = 3F3951ED24CA096100F7325B /* TestRules.zip */; };
		3F39520B24CA096100F7325B /* TestImage.png in Resources */ = {isa = PBXBuildFile; fileRef = 3F3951EE24CA096100F7325B /* TestImage.png */; };
		3F39520C24CA096100F7325B /* rules_1.json in Resources */ = {isa = PBXBuildFile; fileRef = 3F3951EF24CA096100F7325B /* rules_1.json */; };
		3F39520D24CA096100F7325B /* ADBMobileConfig.json in Resources */ = {isa = PBXBuildFile; fileRef = 3F3951F024CA096100F7325B /* ADBMobileConfig.json */; };
		3F39520E24CA096100F7325B /* TestConfig.json in Resources */ = {isa = PBXBuildFile; fileRef = 3F3951F124CA096100F7325B /* TestConfig.json */; };
		3F39520F24CA096100F7325B /* testRulesDownloader.zip in Resources */ = {isa = PBXBuildFile; fileRef = 3F3951F224CA096100F7325B /* testRulesDownloader.zip */; };
		3F39521024CA096100F7325B /* SlowMockExtension.swift in Sources */ = {isa = PBXBuildFile; fileRef = 3F3951F424CA096100F7325B /* SlowMockExtension.swift */; };
		3F39521224CA096100F7325B /* MockExtensionTwo.swift in Sources */ = {isa = PBXBuildFile; fileRef = 3F3951F624CA096100F7325B /* MockExtensionTwo.swift */; };
		3F39521324CA096100F7325B /* MobileCore+ConfigurationTests.swift in Sources */ = {isa = PBXBuildFile; fileRef = 3F3951F724CA096100F7325B /* MobileCore+ConfigurationTests.swift */; };
		3F39521524CA096200F7325B /* MockConfigurationDownloader.swift in Sources */ = {isa = PBXBuildFile; fileRef = 3F3951FA24CA096100F7325B /* MockConfigurationDownloader.swift */; };
		3F39521624CA096200F7325B /* MockNetworkServiceOverrider.swift in Sources */ = {isa = PBXBuildFile; fileRef = 3F3951FB24CA096100F7325B /* MockNetworkServiceOverrider.swift */; };
		3F39521824CA096200F7325B /* MockRulesDownloaderNetworkService.swift in Sources */ = {isa = PBXBuildFile; fileRef = 3F3951FD24CA096100F7325B /* MockRulesDownloaderNetworkService.swift */; };
		3F39521924CA096200F7325B /* SharedStateTestHelper.swift in Sources */ = {isa = PBXBuildFile; fileRef = 3F3951FE24CA096100F7325B /* SharedStateTestHelper.swift */; };
		3F39521A24CA096200F7325B /* MockConfigurationDownloaderNetworkService.swift in Sources */ = {isa = PBXBuildFile; fileRef = 3F3951FF24CA096100F7325B /* MockConfigurationDownloaderNetworkService.swift */; };
		3F39521D24CA096200F7325B /* ConfigurationStateTests.swift in Sources */ = {isa = PBXBuildFile; fileRef = 3F39520324CA096100F7325B /* ConfigurationStateTests.swift */; };
		3F39521E24CA096200F7325B /* ConfigurationDownloaderTests.swift in Sources */ = {isa = PBXBuildFile; fileRef = 3F39520424CA096100F7325B /* ConfigurationDownloaderTests.swift */; };
		3F39522024CA096200F7325B /* LaunchIDManagerTests.swift in Sources */ = {isa = PBXBuildFile; fileRef = 3F39520624CA096100F7325B /* LaunchIDManagerTests.swift */; };
		3F4256FF24F474F4005D4006 /* IdentityIntegrationTests.swift in Sources */ = {isa = PBXBuildFile; fileRef = 3F4256FE24F474F4005D4006 /* IdentityIntegrationTests.swift */; };
		3F42570124F474F4005D4006 /* AEPCore.framework in Frameworks */ = {isa = PBXBuildFile; fileRef = 21CAC0D62422917600C11388 /* AEPCore.framework */; };
		3F42571024F4754F005D4006 /* TestableNetworkService.swift in Sources */ = {isa = PBXBuildFile; fileRef = 3F42570F24F4754F005D4006 /* TestableNetworkService.swift */; };
		3F5D45F8251903030040E298 /* LaunchRuleTransformer.swift in Sources */ = {isa = PBXBuildFile; fileRef = 3F5D45F7251903020040E298 /* LaunchRuleTransformer.swift */; };
		3F5D45FB251904F00040E298 /* LaunchRuleTransformerTests.swift in Sources */ = {isa = PBXBuildFile; fileRef = 3F5D45F9251904C50040E298 /* LaunchRuleTransformerTests.swift */; };
		3F5D45FD25190E8D0040E298 /* rules_testTransform.json in Resources */ = {isa = PBXBuildFile; fileRef = 3F5D45FC25190E8C0040E298 /* rules_testTransform.json */; };
		3F5F9ED12502D34500C8A0B4 /* ConfigurationIntegrationTests.swift in Sources */ = {isa = PBXBuildFile; fileRef = 3F5F9ED02502D34500C8A0B4 /* ConfigurationIntegrationTests.swift */; };
		3FB5F7D024D2848900F0F6DF /* ConfigurationUpdateTests.swift in Sources */ = {isa = PBXBuildFile; fileRef = 3FB5F7CF24D2848900F0F6DF /* ConfigurationUpdateTests.swift */; };
		3FB66AC524CA004400502CAF /* CoreConstants.swift in Sources */ = {isa = PBXBuildFile; fileRef = 3FB66A9E24CA004400502CAF /* CoreConstants.swift */; };
		3FB66AC624CA004400502CAF /* MobileCore.swift in Sources */ = {isa = PBXBuildFile; fileRef = 3FB66A9F24CA004400502CAF /* MobileCore.swift */; };
		3FB66AC924CA004400502CAF /* MobileCore+Configuration.swift in Sources */ = {isa = PBXBuildFile; fileRef = 3FB66AA224CA004400502CAF /* MobileCore+Configuration.swift */; };
		3FB66ACA24CA004400502CAF /* MobileCore+Lifecycle.swift in Sources */ = {isa = PBXBuildFile; fileRef = 3FB66AA324CA004400502CAF /* MobileCore+Lifecycle.swift */; };
		3FB66ACC24CA004400502CAF /* EventHubPlaceholderExtension.swift in Sources */ = {isa = PBXBuildFile; fileRef = 3FB66AA624CA004400502CAF /* EventHubPlaceholderExtension.swift */; };
		3FB66ACD24CA004400502CAF /* EventHubConstants.swift in Sources */ = {isa = PBXBuildFile; fileRef = 3FB66AA724CA004400502CAF /* EventHubConstants.swift */; };
		3FB66ACE24CA004400502CAF /* ExtensionContainer.swift in Sources */ = {isa = PBXBuildFile; fileRef = 3FB66AA824CA004400502CAF /* ExtensionContainer.swift */; };
		3FB66ACF24CA004400502CAF /* Event.swift in Sources */ = {isa = PBXBuildFile; fileRef = 3FB66AA924CA004400502CAF /* Event.swift */; };
		3FB66AD024CA004400502CAF /* AEPError.swift in Sources */ = {isa = PBXBuildFile; fileRef = 3FB66AAA24CA004400502CAF /* AEPError.swift */; };
		3FB66AD124CA004400502CAF /* SharedState.swift in Sources */ = {isa = PBXBuildFile; fileRef = 3FB66AAB24CA004400502CAF /* SharedState.swift */; };
		3FB66AD224CA004400502CAF /* EventHub.swift in Sources */ = {isa = PBXBuildFile; fileRef = 3FB66AAC24CA004400502CAF /* EventHub.swift */; };
		3FB66AD324CA004400502CAF /* ExtensionRuntime.swift in Sources */ = {isa = PBXBuildFile; fileRef = 3FB66AAD24CA004400502CAF /* ExtensionRuntime.swift */; };
		3FB66AD424CA004400502CAF /* EventType.swift in Sources */ = {isa = PBXBuildFile; fileRef = 3FB66AAE24CA004400502CAF /* EventType.swift */; };
		3FB66AD524CA004400502CAF /* EventHubError.swift in Sources */ = {isa = PBXBuildFile; fileRef = 3FB66AAF24CA004400502CAF /* EventHubError.swift */; };
		3FB66AD624CA004400502CAF /* EventSource.swift in Sources */ = {isa = PBXBuildFile; fileRef = 3FB66AB024CA004400502CAF /* EventSource.swift */; };
		3FB66AD724CA004400502CAF /* EventListenerContainer.swift in Sources */ = {isa = PBXBuildFile; fileRef = 3FB66AB124CA004400502CAF /* EventListenerContainer.swift */; };
		3FB66AD824CA004400502CAF /* Extension.swift in Sources */ = {isa = PBXBuildFile; fileRef = 3FB66AB224CA004400502CAF /* Extension.swift */; };
		3FB66AD924CA004400502CAF /* LaunchRule.swift in Sources */ = {isa = PBXBuildFile; fileRef = 3FB66AB424CA004400502CAF /* LaunchRule.swift */; };
		3FB66ADA24CA004400502CAF /* RulesDownloader.swift in Sources */ = {isa = PBXBuildFile; fileRef = 3FB66AB524CA004400502CAF /* RulesDownloader.swift */; };
		3FB66ADB24CA004400502CAF /* LaunchRulesEngine.swift in Sources */ = {isa = PBXBuildFile; fileRef = 3FB66AB624CA004400502CAF /* LaunchRulesEngine.swift */; };
		3FB66ADC24CA004400502CAF /* RulesLoader.swift in Sources */ = {isa = PBXBuildFile; fileRef = 3FB66AB724CA004400502CAF /* RulesLoader.swift */; };
		3FB66ADD24CA004400502CAF /* JSONRulesParser.swift in Sources */ = {isa = PBXBuildFile; fileRef = 3FB66AB824CA004400502CAF /* JSONRulesParser.swift */; };
		3FB66ADE24CA004400502CAF /* Configuration.swift in Sources */ = {isa = PBXBuildFile; fileRef = 3FB66ABA24CA004400502CAF /* Configuration.swift */; };
		3FB66ADF24CA004400502CAF /* ConfigurationConstants.swift in Sources */ = {isa = PBXBuildFile; fileRef = 3FB66ABB24CA004400502CAF /* ConfigurationConstants.swift */; };
		3FB66AE024CA004400502CAF /* ConfigurationState.swift in Sources */ = {isa = PBXBuildFile; fileRef = 3FB66ABC24CA004400502CAF /* ConfigurationState.swift */; };
		3FB66AE124CA004400502CAF /* LaunchIDManager.swift in Sources */ = {isa = PBXBuildFile; fileRef = 3FB66ABD24CA004400502CAF /* LaunchIDManager.swift */; };
		3FB66AE224CA004400502CAF /* Event+Configuration.swift in Sources */ = {isa = PBXBuildFile; fileRef = 3FB66ABE24CA004400502CAF /* Event+Configuration.swift */; };
		3FB66AE324CA004400502CAF /* ConfigurationDownloadable.swift in Sources */ = {isa = PBXBuildFile; fileRef = 3FB66ABF24CA004400502CAF /* ConfigurationDownloadable.swift */; };
		3FB66AE524CA004400502CAF /* CachedConfiguration.swift in Sources */ = {isa = PBXBuildFile; fileRef = 3FB66AC124CA004400502CAF /* CachedConfiguration.swift */; };
		3FB66AE624CA004400502CAF /* ConfigurationDownloader.swift in Sources */ = {isa = PBXBuildFile; fileRef = 3FB66AC224CA004400502CAF /* ConfigurationDownloader.swift */; };
		3FB66AE724CA004400502CAF /* PrivacyStatus.swift in Sources */ = {isa = PBXBuildFile; fileRef = 3FB66AC324CA004400502CAF /* PrivacyStatus.swift */; };
		3FB66AE824CA004400502CAF /* Cacheable.swift in Sources */ = {isa = PBXBuildFile; fileRef = 3FB66AC424CA004400502CAF /* Cacheable.swift */; };
		3FE6DDBA24C62CAF0065EA05 /* AEPServicesMocks.framework in Frameworks */ = {isa = PBXBuildFile; fileRef = 3FE6DDA924C62C090065EA05 /* AEPServicesMocks.framework */; };
		3FE6DDBC24C62DA80065EA05 /* AEPServicesMocks.framework in Frameworks */ = {isa = PBXBuildFile; fileRef = 3FE6DDA924C62C090065EA05 /* AEPServicesMocks.framework */; };
		3FE6DDDA24C62EE60065EA05 /* AEPLifecycle.framework in Frameworks */ = {isa = PBXBuildFile; fileRef = 3FE6DDD124C62EE60065EA05 /* AEPLifecycle.framework */; };
		3FE6DDE124C62EE60065EA05 /* AEPLifecycle.h in Headers */ = {isa = PBXBuildFile; fileRef = 3FE6DDD324C62EE60065EA05 /* AEPLifecycle.h */; settings = {ATTRIBUTES = (Public, ); }; };
		3FE6DDF024C62F610065EA05 /* AEPServicesMock.h in Headers */ = {isa = PBXBuildFile; fileRef = 3FE6DDE824C62F610065EA05 /* AEPServicesMock.h */; settings = {ATTRIBUTES = (Public, ); }; };
		3FE6DDF124C62F610065EA05 /* MockNetworkServiceOverrider.swift in Sources */ = {isa = PBXBuildFile; fileRef = 3FE6DDE924C62F610065EA05 /* MockNetworkServiceOverrider.swift */; };
		3FE6DDF224C62F610065EA05 /* MockTask.swift in Sources */ = {isa = PBXBuildFile; fileRef = 3FE6DDEA24C62F610065EA05 /* MockTask.swift */; };
		3FE6DDF324C62F610065EA05 /* MockDataStore.swift in Sources */ = {isa = PBXBuildFile; fileRef = 3FE6DDEB24C62F610065EA05 /* MockDataStore.swift */; };
		3FE6DDF524C62F620065EA05 /* MockURLSession.swift in Sources */ = {isa = PBXBuildFile; fileRef = 3FE6DDED24C62F610065EA05 /* MockURLSession.swift */; };
		3FE6DDF624C62F620065EA05 /* MockSystemInfoService.swift in Sources */ = {isa = PBXBuildFile; fileRef = 3FE6DDEE24C62F610065EA05 /* MockSystemInfoService.swift */; };
		3FE6DDF724C62F620065EA05 /* MockDataQueue.swift in Sources */ = {isa = PBXBuildFile; fileRef = 3FE6DDEF24C62F610065EA05 /* MockDataQueue.swift */; };
		3FE6DDFF24C630DF0065EA05 /* LifecycleMetricsBuilderTests.swift in Sources */ = {isa = PBXBuildFile; fileRef = 3FE6DDF824C630DE0065EA05 /* LifecycleMetricsBuilderTests.swift */; };
		3FE6DE0024C630DF0065EA05 /* LifecycleContextDataTests.swift in Sources */ = {isa = PBXBuildFile; fileRef = 3FE6DDF924C630DE0065EA05 /* LifecycleContextDataTests.swift */; };
		3FE6DE0224C630DF0065EA05 /* LifecycleMetricsTests.swift in Sources */ = {isa = PBXBuildFile; fileRef = 3FE6DDFB24C630DE0065EA05 /* LifecycleMetricsTests.swift */; };
		3FE6DE0324C630DF0065EA05 /* LifecycleFunctionalTests.swift in Sources */ = {isa = PBXBuildFile; fileRef = 3FE6DDFC24C630DE0065EA05 /* LifecycleFunctionalTests.swift */; };
		3FE6DE0424C630DF0065EA05 /* LifecycleStateTests.swift in Sources */ = {isa = PBXBuildFile; fileRef = 3FE6DDFD24C630DE0065EA05 /* LifecycleStateTests.swift */; };
		3FE6DE0524C630DF0065EA05 /* LifecycleSessionTests.swift in Sources */ = {isa = PBXBuildFile; fileRef = 3FE6DDFE24C630DE0065EA05 /* LifecycleSessionTests.swift */; };
		3FE6DE0E24C630EB0065EA05 /* LifecycleState.swift in Sources */ = {isa = PBXBuildFile; fileRef = 3FE6DE0624C630EA0065EA05 /* LifecycleState.swift */; };
		3FE6DE0F24C630EB0065EA05 /* LifecycleMetrics.swift in Sources */ = {isa = PBXBuildFile; fileRef = 3FE6DE0724C630EB0065EA05 /* LifecycleMetrics.swift */; };
		3FE6DE1024C630EB0065EA05 /* Event+Lifecycle.swift in Sources */ = {isa = PBXBuildFile; fileRef = 3FE6DE0824C630EB0065EA05 /* Event+Lifecycle.swift */; };
		3FE6DE1224C630EB0065EA05 /* Lifecycle.swift in Sources */ = {isa = PBXBuildFile; fileRef = 3FE6DE0A24C630EB0065EA05 /* Lifecycle.swift */; };
		3FE6DE1324C630EB0065EA05 /* LifecycleContextData.swift in Sources */ = {isa = PBXBuildFile; fileRef = 3FE6DE0B24C630EB0065EA05 /* LifecycleContextData.swift */; };
		3FE6DE1424C630EB0065EA05 /* LifecycleConstants.swift in Sources */ = {isa = PBXBuildFile; fileRef = 3FE6DE0C24C630EB0065EA05 /* LifecycleConstants.swift */; };
		3FE6DE1524C630EB0065EA05 /* LifecycleMetricsBuilder.swift in Sources */ = {isa = PBXBuildFile; fileRef = 3FE6DE0D24C630EB0065EA05 /* LifecycleMetricsBuilder.swift */; };
		3FE6DE1724C631100065EA05 /* LifecycleSession.swift in Sources */ = {isa = PBXBuildFile; fileRef = 3FE6DE1624C631100065EA05 /* LifecycleSession.swift */; };
		3FE6DE3824C642330065EA05 /* AEPIdentity.framework in Frameworks */ = {isa = PBXBuildFile; fileRef = 3FE6DE2F24C642330065EA05 /* AEPIdentity.framework */; };
		3FE6DE3F24C642330065EA05 /* AEPIdentity.h in Headers */ = {isa = PBXBuildFile; fileRef = 3FE6DE3124C642330065EA05 /* AEPIdentity.h */; settings = {ATTRIBUTES = (Public, ); }; };
		3FE6DE5924C643060065EA05 /* MobileVisitorAuthenticationState.swift in Sources */ = {isa = PBXBuildFile; fileRef = 3FE6DE4624C643050065EA05 /* MobileVisitorAuthenticationState.swift */; };
		3FE6DE5A24C643060065EA05 /* URLQueryItem+Identity.swift in Sources */ = {isa = PBXBuildFile; fileRef = 3FE6DE4724C643050065EA05 /* URLQueryItem+Identity.swift */; };
		3FE6DE5B24C643060065EA05 /* IdentityProperties.swift in Sources */ = {isa = PBXBuildFile; fileRef = 3FE6DE4824C643050065EA05 /* IdentityProperties.swift */; };
		3FE6DE5C24C643060065EA05 /* Identity+PublicAPI.swift in Sources */ = {isa = PBXBuildFile; fileRef = 3FE6DE4924C643050065EA05 /* Identity+PublicAPI.swift */; };
		3FE6DE5D24C643060065EA05 /* IdentityConstants.swift in Sources */ = {isa = PBXBuildFile; fileRef = 3FE6DE4A24C643050065EA05 /* IdentityConstants.swift */; };
		3FE6DE5F24C643060065EA05 /* Networking+Identity.swift in Sources */ = {isa = PBXBuildFile; fileRef = 3FE6DE4C24C643050065EA05 /* Networking+Identity.swift */; };
		3FE6DE6024C643060065EA05 /* IdentityState.swift in Sources */ = {isa = PBXBuildFile; fileRef = 3FE6DE4D24C643050065EA05 /* IdentityState.swift */; };
		3FE6DE6124C643060065EA05 /* ECID.swift in Sources */ = {isa = PBXBuildFile; fileRef = 3FE6DE4E24C643060065EA05 /* ECID.swift */; };
		3FE6DE6224C643060065EA05 /* Event+Identity.swift in Sources */ = {isa = PBXBuildFile; fileRef = 3FE6DE4F24C643060065EA05 /* Event+Identity.swift */; };
		3FE6DE6324C643060065EA05 /* CustomIdentity.swift in Sources */ = {isa = PBXBuildFile; fileRef = 3FE6DE5024C643060065EA05 /* CustomIdentity.swift */; };
		3FE6DE6424C643060065EA05 /* IdentityHit.swift in Sources */ = {isa = PBXBuildFile; fileRef = 3FE6DE5124C643060065EA05 /* IdentityHit.swift */; };
		3FE6DE6524C643060065EA05 /* URLAppender.swift in Sources */ = {isa = PBXBuildFile; fileRef = 3FE6DE5224C643060065EA05 /* URLAppender.swift */; };
		3FE6DE6624C643060065EA05 /* MobileIdentities.swift in Sources */ = {isa = PBXBuildFile; fileRef = 3FE6DE5324C643060065EA05 /* MobileIdentities.swift */; };
		3FE6DE6724C643060065EA05 /* IdentityHitResponse.swift in Sources */ = {isa = PBXBuildFile; fileRef = 3FE6DE5424C643060065EA05 /* IdentityHitResponse.swift */; };
		3FE6DE6824C643060065EA05 /* IdentityHitProcessor.swift in Sources */ = {isa = PBXBuildFile; fileRef = 3FE6DE5524C643060065EA05 /* IdentityHitProcessor.swift */; };
		3FE6DE6924C643060065EA05 /* Identity.swift in Sources */ = {isa = PBXBuildFile; fileRef = 3FE6DE5624C643060065EA05 /* Identity.swift */; };
		3FE6DE6A24C643060065EA05 /* Identifiable.swift in Sources */ = {isa = PBXBuildFile; fileRef = 3FE6DE5724C643060065EA05 /* Identifiable.swift */; };
		3FE6DE6B24C643060065EA05 /* URL+Identity.swift in Sources */ = {isa = PBXBuildFile; fileRef = 3FE6DE5824C643060065EA05 /* URL+Identity.swift */; };
		3FE6DE7824C643620065EA05 /* ECIDTests.swift in Sources */ = {isa = PBXBuildFile; fileRef = 3FE6DE6C24C643610065EA05 /* ECIDTests.swift */; };
		3FE6DE7924C643620065EA05 /* MobileIdentitiesTests.swift in Sources */ = {isa = PBXBuildFile; fileRef = 3FE6DE6D24C643610065EA05 /* MobileIdentitiesTests.swift */; };
		3FE6DE7A24C643620065EA05 /* URL+IdentityTests.swift in Sources */ = {isa = PBXBuildFile; fileRef = 3FE6DE6E24C643610065EA05 /* URL+IdentityTests.swift */; };
		3FE6DE7B24C643620065EA05 /* URLQueryItem+IdentityTests.swift in Sources */ = {isa = PBXBuildFile; fileRef = 3FE6DE6F24C643610065EA05 /* URLQueryItem+IdentityTests.swift */; };
		3FE6DE7C24C643620065EA05 /* IdentityStateTests.swift in Sources */ = {isa = PBXBuildFile; fileRef = 3FE6DE7024C643620065EA05 /* IdentityStateTests.swift */; };
		3FE6DE7D24C643620065EA05 /* IdentityFunctionalTests.swift in Sources */ = {isa = PBXBuildFile; fileRef = 3FE6DE7124C643620065EA05 /* IdentityFunctionalTests.swift */; };
		3FE6DE7E24C643620065EA05 /* URLAppenderTests.swift in Sources */ = {isa = PBXBuildFile; fileRef = 3FE6DE7224C643620065EA05 /* URLAppenderTests.swift */; };
		3FE6DE7F24C643620065EA05 /* IdentityHitProcessorTests.swift in Sources */ = {isa = PBXBuildFile; fileRef = 3FE6DE7324C643620065EA05 /* IdentityHitProcessorTests.swift */; };
		3FE6DE8024C643620065EA05 /* IdentityHitResponseTests.swift in Sources */ = {isa = PBXBuildFile; fileRef = 3FE6DE7424C643620065EA05 /* IdentityHitResponseTests.swift */; };
		3FE6DE8124C643620065EA05 /* NetworkService+IdentityTests.swift in Sources */ = {isa = PBXBuildFile; fileRef = 3FE6DE7524C643620065EA05 /* NetworkService+IdentityTests.swift */; };
		3FE6DE8224C643620065EA05 /* IdentityTests.swift in Sources */ = {isa = PBXBuildFile; fileRef = 3FE6DE7624C643620065EA05 /* IdentityTests.swift */; };
		3FE6DE8324C643620065EA05 /* IdentityPropertiesTests.swift in Sources */ = {isa = PBXBuildFile; fileRef = 3FE6DE7724C643620065EA05 /* IdentityPropertiesTests.swift */; };
		3FE6DE8824C643EA0065EA05 /* TestableExtensionRuntime.swift in Sources */ = {isa = PBXBuildFile; fileRef = 3FE6DE8724C643EA0065EA05 /* TestableExtensionRuntime.swift */; };
		3FEEA0DD2522436E007EC317 /* rules_pii.json in Resources */ = {isa = PBXBuildFile; fileRef = 3FEEA0DB2522436E007EC317 /* rules_pii.json */; };
		3FF8171624D89B500064DFA1 /* Event+Timestamp.swift in Sources */ = {isa = PBXBuildFile; fileRef = 3FF8171224D89B500064DFA1 /* Event+Timestamp.swift */; };
		3FF8171724D89B500064DFA1 /* AEPCoreMocks.h in Headers */ = {isa = PBXBuildFile; fileRef = 3FF8171324D89B500064DFA1 /* AEPCoreMocks.h */; settings = {ATTRIBUTES = (Public, ); }; };
		3FF8171924D89B500064DFA1 /* TestableExtensionRuntime.swift in Sources */ = {isa = PBXBuildFile; fileRef = 3FF8171524D89B500064DFA1 /* TestableExtensionRuntime.swift */; };
		3FF8171C24D89B8F0064DFA1 /* AEPCoreMocks.framework in Frameworks */ = {isa = PBXBuildFile; fileRef = 3FF8170A24D89B160064DFA1 /* AEPCoreMocks.framework */; };
		3FF8172324D8ABF80064DFA1 /* AEPCoreMocks.framework in Frameworks */ = {isa = PBXBuildFile; fileRef = 3FF8170A24D89B160064DFA1 /* AEPCoreMocks.framework */; };
		3FF829452507E9F500483C74 /* ADBMobileConfig-OptedOut.json in Resources */ = {isa = PBXBuildFile; fileRef = 3FF829442507E9F500483C74 /* ADBMobileConfig-OptedOut.json */; };
		3FF829472507EBE400483C74 /* LifecycleIntegrationTests.swift in Sources */ = {isa = PBXBuildFile; fileRef = 3FF829462507EBE400483C74 /* LifecycleIntegrationTests.swift */; };
		3FF829492507F8AA00483C74 /* rules_lifecycle.json in Resources */ = {isa = PBXBuildFile; fileRef = 3FF829482507F8AA00483C74 /* rules_lifecycle.json */; };
		3FF829692509937100483C74 /* SignalIntegrationTests.swift in Sources */ = {isa = PBXBuildFile; fileRef = 3FF829682509937100483C74 /* SignalIntegrationTests.swift */; };
		3FF8296D2509942300483C74 /* rules_signal.json in Resources */ = {isa = PBXBuildFile; fileRef = 3FF8296B2509942300483C74 /* rules_signal.json */; };
		75408CF72948EA0A00C44CE1 /* AtomicCounterTests.swift in Sources */ = {isa = PBXBuildFile; fileRef = 75408CF62948EA0A00C44CE1 /* AtomicCounterTests.swift */; };
		7814B23325CB455200841429 /* URL+Validator.swift in Sources */ = {isa = PBXBuildFile; fileRef = 7814B23225CB455200841429 /* URL+Validator.swift */; };
		786C000525B8EE2100F26D34 /* DefaultHeadersFormatter.swift in Sources */ = {isa = PBXBuildFile; fileRef = 786C000425B8EE2100F26D34 /* DefaultHeadersFormatter.swift */; };
		786C001525B8EE6200F26D34 /* HttpConnectionConstants.swift in Sources */ = {isa = PBXBuildFile; fileRef = 786C001425B8EE6200F26D34 /* HttpConnectionConstants.swift */; };
		786C004825B8F43E00F26D34 /* DefaultHeadersFormatterTests.swift in Sources */ = {isa = PBXBuildFile; fileRef = 786C004725B8F43E00F26D34 /* DefaultHeadersFormatterTests.swift */; };
		787505E025A67BE200E5203E /* TestZipSlip.zip in Resources */ = {isa = PBXBuildFile; fileRef = 787505DF25A67BE200E5203E /* TestZipSlip.zip */; };
		78AA4EBA2502DF2200205AE9 /* ZipArchiveTest.swift in Sources */ = {isa = PBXBuildFile; fileRef = 78AA4EB92502DF2200205AE9 /* ZipArchiveTest.swift */; };
		78AA4EBC2502E42400205AE9 /* TestCorruptFile.zip in Resources */ = {isa = PBXBuildFile; fileRef = 78AA4EBB2502E42400205AE9 /* TestCorruptFile.zip */; };
		78AA4EBE2502F4AF00205AE9 /* TestInvalidCompressionMethod.zip in Resources */ = {isa = PBXBuildFile; fileRef = 78AA4EBD2502F4AF00205AE9 /* TestInvalidCompressionMethod.zip */; };
		78AA4EC02509731B00205AE9 /* FileManager+ZipTests.swift in Sources */ = {isa = PBXBuildFile; fileRef = 78AA4EBF2509731A00205AE9 /* FileManager+ZipTests.swift */; };
		78AA4EC2250AB55800205AE9 /* TestLarge.zip in Resources */ = {isa = PBXBuildFile; fileRef = 78AA4EC1250AB55800205AE9 /* TestLarge.zip */; };
		78AA4EC42513AD2000205AE9 /* ConfigurationFileInPathTests.swift in Sources */ = {isa = PBXBuildFile; fileRef = 78AA4EC32513AD2000205AE9 /* ConfigurationFileInPathTests.swift */; };
		78AA4EC62513AE3900205AE9 /* ConfigurationLifecycleResponseTests.swift in Sources */ = {isa = PBXBuildFile; fileRef = 78AA4EC52513AE3900205AE9 /* ConfigurationLifecycleResponseTests.swift */; };
		78AA4EC92513AEBD00205AE9 /* ConfigurationPrivacyStatusTests.swift in Sources */ = {isa = PBXBuildFile; fileRef = 78AA4EC82513AEBD00205AE9 /* ConfigurationPrivacyStatusTests.swift */; };
		78AA4ECB2513AF4200205AE9 /* ConfigurationAppIDTests.swift in Sources */ = {isa = PBXBuildFile; fileRef = 78AA4ECA2513AF4200205AE9 /* ConfigurationAppIDTests.swift */; };
		78B36A7825CA0D7700D6D25F /* UIUtils.swift in Sources */ = {isa = PBXBuildFile; fileRef = 78B36A7725CA0D7700D6D25F /* UIUtils.swift */; };
		78B36A9625CA1C2D00D6D25F /* Dismissible.swift in Sources */ = {isa = PBXBuildFile; fileRef = 78B36A9525CA1C2D00D6D25F /* Dismissible.swift */; };
		78B36AB425CA1FCE00D6D25F /* FullscreenPresentable.swift in Sources */ = {isa = PBXBuildFile; fileRef = 78B36AB325CA1FCE00D6D25F /* FullscreenPresentable.swift */; };
		78B36AEE25CA210E00D6D25F /* FloatingButtonPresentable.swift in Sources */ = {isa = PBXBuildFile; fileRef = 78B36AED25CA210E00D6D25F /* FloatingButtonPresentable.swift */; };
		78F2E2D427FF7B900073CE00 /* ServiceProviderTests.swift in Sources */ = {isa = PBXBuildFile; fileRef = 78F2E2D327FF7B900073CE00 /* ServiceProviderTests.swift */; };
		92027B3F25C9C1A8007BE140 /* UIService.swift in Sources */ = {isa = PBXBuildFile; fileRef = 92027B3E25C9C1A7007BE140 /* UIService.swift */; };
		92027B9925C9EAF2007BE140 /* MockUIService.swift in Sources */ = {isa = PBXBuildFile; fileRef = 92027B9825C9EAF2007BE140 /* MockUIService.swift */; };
		923547EB25BF9C6600BEA9A3 /* AEPUIService.swift in Sources */ = {isa = PBXBuildFile; fileRef = 923547EA25BF9C6600BEA9A3 /* AEPUIService.swift */; };
		923547FC25BFF18200BEA9A3 /* FloatingButton.swift in Sources */ = {isa = PBXBuildFile; fileRef = 923547FB25BFF18200BEA9A3 /* FloatingButton.swift */; };
		9235481A25BFF19800BEA9A3 /* FloatingButtonDelegate.swift in Sources */ = {isa = PBXBuildFile; fileRef = 9235481925BFF19800BEA9A3 /* FloatingButtonDelegate.swift */; };
		9239714025A6380A0056A3E5 /* MessagingDelegate.swift in Sources */ = {isa = PBXBuildFile; fileRef = 9239713F25A6380A0056A3E5 /* MessagingDelegate.swift */; };
		923972B325AD844E0056A3E5 /* UIApplication+Window.swift in Sources */ = {isa = PBXBuildFile; fileRef = 923972B225AD844E0056A3E5 /* UIApplication+Window.swift */; };
		923973CD25AF92140056A3E5 /* FullscreenMessageTests.swift in Sources */ = {isa = PBXBuildFile; fileRef = 923973CC25AF92140056A3E5 /* FullscreenMessageTests.swift */; };
		92490BE7258BE23A00762B04 /* MessageMonitorServiceTest.swift in Sources */ = {isa = PBXBuildFile; fileRef = 92490BE6258BE23A00762B04 /* MessageMonitorServiceTest.swift */; };
		92867D6525C0B56400E32CDC /* FloatingButtonTests.swift in Sources */ = {isa = PBXBuildFile; fileRef = 92867D6425C0B56400E32CDC /* FloatingButtonTests.swift */; };
		92EEA57025885C1C00DBA3EE /* FullscreenMessage.swift in Sources */ = {isa = PBXBuildFile; fileRef = 92EEA56F25885C1C00DBA3EE /* FullscreenMessage.swift */; };
		92EEA5F6258933A600DBA3EE /* FullscreenMessageDelegate.swift in Sources */ = {isa = PBXBuildFile; fileRef = 92EEA5F5258933A600DBA3EE /* FullscreenMessageDelegate.swift */; };
		92EEA6062589343700DBA3EE /* MessageMonitor.swift in Sources */ = {isa = PBXBuildFile; fileRef = 92EEA6052589343700DBA3EE /* MessageMonitor.swift */; };
		92F06BFC25B8F1FE004C1700 /* MessageMonitoring.swift in Sources */ = {isa = PBXBuildFile; fileRef = 92F06BFB25B8F1FE004C1700 /* MessageMonitoring.swift */; };
		92F06D0425BA33F4004C1700 /* Showable.swift in Sources */ = {isa = PBXBuildFile; fileRef = 92F06D0325BA33F3004C1700 /* Showable.swift */; };
		AC1089C926DD87C0004ABAC4 /* XDMLanguage.swift in Sources */ = {isa = PBXBuildFile; fileRef = AC1089C826DD87C0004ABAC4 /* XDMLanguage.swift */; };
		ACC7A9762A0EA51F001A04FB /* EventHistoryIntegrationTests.swift in Sources */ = {isa = PBXBuildFile; fileRef = ACC7A9752A0EA51F001A04FB /* EventHistoryIntegrationTests.swift */; };
		ACC7A97B2A12AF9D001A04FB /* rules_attach.json in Resources */ = {isa = PBXBuildFile; fileRef = ACC7A9792A12AF9D001A04FB /* rules_attach.json */; };
		ACC7A97C2A12AF9D001A04FB /* rules_attach.zip in Resources */ = {isa = PBXBuildFile; fileRef = ACC7A97A2A12AF9D001A04FB /* rules_attach.zip */; };
		ACD255AF26CE353000532B1E /* LifecycleV2StateManager.swift in Sources */ = {isa = PBXBuildFile; fileRef = ACD255AE26CE353000532B1E /* LifecycleV2StateManager.swift */; };
		ACD255B126CE51EA00532B1E /* LifecycleV2StateManagerTests.swift in Sources */ = {isa = PBXBuildFile; fileRef = ACD255B026CE51EA00532B1E /* LifecycleV2StateManagerTests.swift */; };
		B3E6E9762859BEC553298E95 /* Pods_AEPCore.framework in Frameworks */ = {isa = PBXBuildFile; fileRef = 57BD6E641AFED0510599B36C /* Pods_AEPCore.framework */; };
		B6D6A019265EC9D8005042BE /* FloatingButtonPosition.swift in Sources */ = {isa = PBXBuildFile; fileRef = B6D6A018265EC9D8005042BE /* FloatingButtonPosition.swift */; };
		B6D6A02D26601279005042BE /* FloatingButtonPositionTests.swift in Sources */ = {isa = PBXBuildFile; fileRef = B6D6A02C26601279005042BE /* FloatingButtonPositionTests.swift */; };
		BB00E26824D8C94600C578C1 /* TokenFinder.swift in Sources */ = {isa = PBXBuildFile; fileRef = BB00E26624D8C94600C578C1 /* TokenFinder.swift */; };
		BB00E26924D8C94600C578C1 /* Dictionary+Flatten.swift in Sources */ = {isa = PBXBuildFile; fileRef = BB00E26724D8C94600C578C1 /* Dictionary+Flatten.swift */; };
		BB00E26B24D8C9A600C578C1 /* Date+Format.swift in Sources */ = {isa = PBXBuildFile; fileRef = BB00E26A24D8C9A600C578C1 /* Date+Format.swift */; };
		BB00E26D24D9BF6C00C578C1 /* URLUtility.swift in Sources */ = {isa = PBXBuildFile; fileRef = BB00E26C24D9BF6C00C578C1 /* URLUtility.swift */; };
		BB00E26E24D9BFB700C578C1 /* URLUtility.swift in Sources */ = {isa = PBXBuildFile; fileRef = BB00E26C24D9BF6C00C578C1 /* URLUtility.swift */; };
		BB0E397224FD56100050C181 /* RulesEngineNativeLogging.swift in Sources */ = {isa = PBXBuildFile; fileRef = BB0E397124FD56100050C181 /* RulesEngineNativeLogging.swift */; };
		BB244F7D2666DBAE00F427BC /* rules_testMatcherGt_2_types.json in Resources */ = {isa = PBXBuildFile; fileRef = BB244F7C2666DBAE00F427BC /* rules_testMatcherGt_2_types.json */; };
		BB3E86DE24F86B6700E39C53 /* rules_testUrlenc.json in Resources */ = {isa = PBXBuildFile; fileRef = BB3E86DC24F86B4100E39C53 /* rules_testUrlenc.json */; };
		BB3E86E024F86E6200E39C53 /* rules_testUrlenc_invalidFnName.json in Resources */ = {isa = PBXBuildFile; fileRef = BB3E86DF24F86E6200E39C53 /* rules_testUrlenc_invalidFnName.json */; };
		BB3E86E224F975E000E39C53 /* rules_testMatcherWithDifferentTypesOfParameters.json in Resources */ = {isa = PBXBuildFile; fileRef = BB3E86E124F975E000E39C53 /* rules_testMatcherWithDifferentTypesOfParameters.json */; };
		BB59402B24CF6E1D00EE0C6C /* LaunchRulesEngineTests.swift in Sources */ = {isa = PBXBuildFile; fileRef = BB59402924CF6CA200EE0C6C /* LaunchRulesEngineTests.swift */; };
		BB8D436225F99CDD0046E230 /* PrettyDictionary.swift in Sources */ = {isa = PBXBuildFile; fileRef = BB8D436125F99CDD0046E230 /* PrettyDictionary.swift */; };
		BB8D437225F99DFF0046E230 /* PrettyDictionaryTests.swift in Sources */ = {isa = PBXBuildFile; fileRef = BB8D437125F99DFF0046E230 /* PrettyDictionaryTests.swift */; };
		BBA1E96825F0506B00999DD2 /* DataMarshaller.swift in Sources */ = {isa = PBXBuildFile; fileRef = BBA1E96725F0506B00999DD2 /* DataMarshaller.swift */; };
		BBA1E97825F099D000999DD2 /* DataMarshallerTests.swift in Sources */ = {isa = PBXBuildFile; fileRef = BBA1E97725F099D000999DD2 /* DataMarshallerTests.swift */; };
		BBA5129924F46C770030DAD1 /* rules_testGroupLogicalOperators.json in Resources */ = {isa = PBXBuildFile; fileRef = BBA5129724F4588E0030DAD1 /* rules_testGroupLogicalOperators.json */; };
		BBA5129B24F477550030DAD1 /* rules_testMatcherNe.json in Resources */ = {isa = PBXBuildFile; fileRef = BBA5129A24F477550030DAD1 /* rules_testMatcherNe.json */; };
		BBA5129D24F4899B0030DAD1 /* rules_testMatcherGt.json in Resources */ = {isa = PBXBuildFile; fileRef = BBA5129C24F4899B0030DAD1 /* rules_testMatcherGt.json */; };
		BBA5129F24F4A14C0030DAD1 /* rules_testMatcherGe.json in Resources */ = {isa = PBXBuildFile; fileRef = BBA5129E24F4A14C0030DAD1 /* rules_testMatcherGe.json */; };
		BBA512A124F4A15C0030DAD1 /* rules_testMatcherLt.json in Resources */ = {isa = PBXBuildFile; fileRef = BBA512A024F4A15C0030DAD1 /* rules_testMatcherLt.json */; };
		BBA512A324F4A16A0030DAD1 /* rules_testMatcherLe.json in Resources */ = {isa = PBXBuildFile; fileRef = BBA512A224F4A16A0030DAD1 /* rules_testMatcherLe.json */; };
		BBA512A524F4A1790030DAD1 /* rules_testMatcherCo.json in Resources */ = {isa = PBXBuildFile; fileRef = BBA512A424F4A1790030DAD1 /* rules_testMatcherCo.json */; };
		BBA512A724F4A18B0030DAD1 /* rules_testMatcherNc.json in Resources */ = {isa = PBXBuildFile; fileRef = BBA512A624F4A18B0030DAD1 /* rules_testMatcherNc.json */; };
		BBA512A924F4A7EE0030DAD1 /* rules_testMatcherNx.json in Resources */ = {isa = PBXBuildFile; fileRef = BBA512A824F4A7EE0030DAD1 /* rules_testMatcherNx.json */; };
		BBA512B324F5CF380030DAD1 /* rules_testAttachData.json in Resources */ = {isa = PBXBuildFile; fileRef = BBA512B124F5CF380030DAD1 /* rules_testAttachData.json */; };
		BBA512B424F5CF380030DAD1 /* rules_testModifyData.json in Resources */ = {isa = PBXBuildFile; fileRef = BBA512B224F5CF380030DAD1 /* rules_testModifyData.json */; };
		BBA512B524F5D0CC0030DAD1 /* EventHub+Testable.swift in Sources */ = {isa = PBXBuildFile; fileRef = 3F3951FC24CA096100F7325B /* EventHub+Testable.swift */; };
		BBA512B724F6C4D90030DAD1 /* rules_testAttachData_invalidJson.json in Resources */ = {isa = PBXBuildFile; fileRef = BBA512B624F6C4D90030DAD1 /* rules_testAttachData_invalidJson.json */; };
		BBA512BB24F6C6CA0030DAD1 /* rules_testModifyData_invalidJson.json in Resources */ = {isa = PBXBuildFile; fileRef = BBA512BA24F6C6CA0030DAD1 /* rules_testModifyData_invalidJson.json */; };
		BBE1294F24DBBBD60045CD8D /* Dictionary+FlattenTests.swift in Sources */ = {isa = PBXBuildFile; fileRef = BBE1294E24DBBBD60045CD8D /* Dictionary+FlattenTests.swift */; };
		BBE1295124DBCE870045CD8D /* TokenFinderTests.swift in Sources */ = {isa = PBXBuildFile; fileRef = BBE1295024DBCE870045CD8D /* TokenFinderTests.swift */; };
		BF38CD88294C4044006FF893 /* XDMLanguageTests.swift in Sources */ = {isa = PBXBuildFile; fileRef = BF38CD87294C4044006FF893 /* XDMLanguageTests.swift */; };
		BF4A6EB826BB3B9D00612434 /* rules_testDispatchEventCopy.json in Resources */ = {isa = PBXBuildFile; fileRef = BF4A6EB726BB3B9D00612434 /* rules_testDispatchEventCopy.json */; };
		BF4A6EE726BB47FE00612434 /* rules_testDispatchEventNewData.json in Resources */ = {isa = PBXBuildFile; fileRef = BF4A6EE626BB47FE00612434 /* rules_testDispatchEventNewData.json */; };
		BF4A6F0526BB48A200612434 /* rules_testDispatchEventNewNoData.json in Resources */ = {isa = PBXBuildFile; fileRef = BF4A6F0426BB48A200612434 /* rules_testDispatchEventNewNoData.json */; };
		BF4A6F2626BB4A1B00612434 /* rules_testDispatchEventNoAction.json in Resources */ = {isa = PBXBuildFile; fileRef = BF4A6F2226BB4A1A00612434 /* rules_testDispatchEventNoAction.json */; };
		BF4A6F2726BB4A1B00612434 /* rules_testDispatchEventInvalidAction.json in Resources */ = {isa = PBXBuildFile; fileRef = BF4A6F2326BB4A1A00612434 /* rules_testDispatchEventInvalidAction.json */; };
		BF4A6F2826BB4A1B00612434 /* rules_testDispatchEventNoSource.json in Resources */ = {isa = PBXBuildFile; fileRef = BF4A6F2426BB4A1B00612434 /* rules_testDispatchEventNoSource.json */; };
		BF4A6F2926BB4A1B00612434 /* rules_testDispatchEventNoType.json in Resources */ = {isa = PBXBuildFile; fileRef = BF4A6F2526BB4A1B00612434 /* rules_testDispatchEventNoType.json */; };
		BF4A6F8D26BBAE6500612434 /* rules_testDispatchEventChain.json in Resources */ = {isa = PBXBuildFile; fileRef = BF4A6F8C26BBAE6500612434 /* rules_testDispatchEventChain.json */; };
		BF4A709E26CCCF5500612434 /* RulesEngineIntegrationTests.swift in Sources */ = {isa = PBXBuildFile; fileRef = BF4A709D26CCCF5400612434 /* RulesEngineIntegrationTests.swift */; };
		BF4A70AE26CCD27900612434 /* rules_dispatch_consequence.json in Resources */ = {isa = PBXBuildFile; fileRef = BF4A70AD26CCD27900612434 /* rules_dispatch_consequence.json */; };
		BF4A70BE26CCD30800612434 /* rules_dispatch_consequence.zip in Resources */ = {isa = PBXBuildFile; fileRef = BF4A70BD26CCD30800612434 /* rules_dispatch_consequence.zip */; };
		C0FC8CAF8ADDBE9FBAE4C374 /* Pods_AEPLifecycleTests.framework in Frameworks */ = {isa = PBXBuildFile; fileRef = 8D83561969E15C045AEBC014 /* Pods_AEPLifecycleTests.framework */; };
		D42C989C26CAE6DA002E3184 /* LifecycleV2.swift in Sources */ = {isa = PBXBuildFile; fileRef = D42C989B26CAE6DA002E3184 /* LifecycleV2.swift */; };
		D42C989E26CAE790002E3184 /* LifecycleV2Constants.swift in Sources */ = {isa = PBXBuildFile; fileRef = D42C989D26CAE790002E3184 /* LifecycleV2Constants.swift */; };
		D42C98A026CCB024002E3184 /* XDMEnvironmentTests.swift in Sources */ = {isa = PBXBuildFile; fileRef = 21BA2E6A265D946F0011207C /* XDMEnvironmentTests.swift */; };
		E1D4AFEFF51B009BFC7BDF9E /* Pods_AEPSignalTests.framework in Frameworks */ = {isa = PBXBuildFile; fileRef = 109359E45EEAE020AB32E187 /* Pods_AEPSignalTests.framework */; };
/* End PBXBuildFile section */

/* Begin PBXContainerItemProxy section */
		21CAC0E12422917600C11388 /* PBXContainerItemProxy */ = {
			isa = PBXContainerItemProxy;
			containerPortal = 21CAC0CD2422917600C11388 /* Project object */;
			proxyType = 1;
			remoteGlobalIDString = 21CAC0D52422917600C11388;
			remoteInfo = AEPCore;
		};
		24B4935924D4C31100AA38D9 /* PBXContainerItemProxy */ = {
			isa = PBXContainerItemProxy;
			containerPortal = 21CAC0CD2422917600C11388 /* Project object */;
			proxyType = 1;
			remoteGlobalIDString = 24B4934E24D4C31100AA38D9;
			remoteInfo = AEPSignal;
		};
		24B4936824D4C3C400AA38D9 /* PBXContainerItemProxy */ = {
			isa = PBXContainerItemProxy;
			containerPortal = 21CAC0CD2422917600C11388 /* Project object */;
			proxyType = 1;
			remoteGlobalIDString = 21CAC0D52422917600C11388;
			remoteInfo = AEPCore;
		};
		24B4936A24D4C3C400AA38D9 /* PBXContainerItemProxy */ = {
			isa = PBXContainerItemProxy;
			containerPortal = 21CAC0CD2422917600C11388 /* Project object */;
			proxyType = 1;
			remoteGlobalIDString = 3F03978624BE5DD30019F095;
			remoteInfo = AEPServices;
		};
		24B4936C24D4C6D200AA38D9 /* PBXContainerItemProxy */ = {
			isa = PBXContainerItemProxy;
			containerPortal = 21CAC0CD2422917600C11388 /* Project object */;
			proxyType = 1;
			remoteGlobalIDString = 24B4934E24D4C31100AA38D9;
			remoteInfo = AEPSignal;
		};
		24D2A3DB24DCB2540079DCCF /* PBXContainerItemProxy */ = {
			isa = PBXContainerItemProxy;
			containerPortal = 21CAC0CD2422917600C11388 /* Project object */;
			proxyType = 1;
			remoteGlobalIDString = 3FF8170924D89B160064DFA1;
			remoteInfo = AEPCoreMocks;
		};
		24D2A3DD24DCB2540079DCCF /* PBXContainerItemProxy */ = {
			isa = PBXContainerItemProxy;
			containerPortal = 21CAC0CD2422917600C11388 /* Project object */;
			proxyType = 1;
			remoteGlobalIDString = 3FE6DDA824C62C090065EA05;
			remoteInfo = AEPServicesMock;
		};
		3F03979124BE5DD30019F095 /* PBXContainerItemProxy */ = {
			isa = PBXContainerItemProxy;
			containerPortal = 21CAC0CD2422917600C11388 /* Project object */;
			proxyType = 1;
			remoteGlobalIDString = 3F03978624BE5DD30019F095;
			remoteInfo = AEPServices;
		};
		3F03983C24BE63570019F095 /* PBXContainerItemProxy */ = {
			isa = PBXContainerItemProxy;
			containerPortal = 21CAC0CD2422917600C11388 /* Project object */;
			proxyType = 1;
			remoteGlobalIDString = 3F03978624BE5DD30019F095;
			remoteInfo = AEPServices;
		};
		3F03984024BE65120019F095 /* PBXContainerItemProxy */ = {
			isa = PBXContainerItemProxy;
			containerPortal = 21CAC0CD2422917600C11388 /* Project object */;
			proxyType = 1;
			remoteGlobalIDString = 3F03978624BE5DD30019F095;
			remoteInfo = AEPServices;
		};
		3F39152524CA34CA00B58C3E /* PBXContainerItemProxy */ = {
			isa = PBXContainerItemProxy;
			containerPortal = 21CAC0CD2422917600C11388 /* Project object */;
			proxyType = 1;
			remoteGlobalIDString = 21CAC0D52422917600C11388;
			remoteInfo = AEPCore;
		};
		3F39152724CA34CA00B58C3E /* PBXContainerItemProxy */ = {
			isa = PBXContainerItemProxy;
			containerPortal = 21CAC0CD2422917600C11388 /* Project object */;
			proxyType = 1;
			remoteGlobalIDString = 3FE6DE2E24C642330065EA05;
			remoteInfo = AEPIdentity;
		};
		3F39152924CA34CA00B58C3E /* PBXContainerItemProxy */ = {
			isa = PBXContainerItemProxy;
			containerPortal = 21CAC0CD2422917600C11388 /* Project object */;
			proxyType = 1;
			remoteGlobalIDString = 3FE6DDD024C62EE60065EA05;
			remoteInfo = AEPLifecycle;
		};
		3F39152B24CA34CA00B58C3E /* PBXContainerItemProxy */ = {
			isa = PBXContainerItemProxy;
			containerPortal = 21CAC0CD2422917600C11388 /* Project object */;
			proxyType = 1;
			remoteGlobalIDString = 3F03978624BE5DD30019F095;
			remoteInfo = AEPServices;
		};
		3F39522124CA1CBF00F7325B /* PBXContainerItemProxy */ = {
			isa = PBXContainerItemProxy;
			containerPortal = 21CAC0CD2422917600C11388 /* Project object */;
			proxyType = 1;
			remoteGlobalIDString = 21CAC0D52422917600C11388;
			remoteInfo = AEPCore;
		};
		3F39522324CA1CC500F7325B /* PBXContainerItemProxy */ = {
			isa = PBXContainerItemProxy;
			containerPortal = 21CAC0CD2422917600C11388 /* Project object */;
			proxyType = 1;
			remoteGlobalIDString = 21CAC0D52422917600C11388;
			remoteInfo = AEPCore;
		};
		3F42570224F474F4005D4006 /* PBXContainerItemProxy */ = {
			isa = PBXContainerItemProxy;
			containerPortal = 21CAC0CD2422917600C11388 /* Project object */;
			proxyType = 1;
			remoteGlobalIDString = 21CAC0D52422917600C11388;
			remoteInfo = AEPCore;
		};
		3F42570724F47501005D4006 /* PBXContainerItemProxy */ = {
			isa = PBXContainerItemProxy;
			containerPortal = 21CAC0CD2422917600C11388 /* Project object */;
			proxyType = 1;
			remoteGlobalIDString = 3FE6DE2E24C642330065EA05;
			remoteInfo = AEPIdentity;
		};
		3F42570924F47501005D4006 /* PBXContainerItemProxy */ = {
			isa = PBXContainerItemProxy;
			containerPortal = 21CAC0CD2422917600C11388 /* Project object */;
			proxyType = 1;
			remoteGlobalIDString = 3FE6DDD024C62EE60065EA05;
			remoteInfo = AEPLifecycle;
		};
		3F42570B24F47501005D4006 /* PBXContainerItemProxy */ = {
			isa = PBXContainerItemProxy;
			containerPortal = 21CAC0CD2422917600C11388 /* Project object */;
			proxyType = 1;
			remoteGlobalIDString = 3F03978624BE5DD30019F095;
			remoteInfo = AEPServices;
		};
		3F42570D24F47501005D4006 /* PBXContainerItemProxy */ = {
			isa = PBXContainerItemProxy;
			containerPortal = 21CAC0CD2422917600C11388 /* Project object */;
			proxyType = 1;
			remoteGlobalIDString = 24B4934E24D4C31100AA38D9;
			remoteInfo = AEPSignal;
		};
		3FE6DDBD24C62DAB0065EA05 /* PBXContainerItemProxy */ = {
			isa = PBXContainerItemProxy;
			containerPortal = 21CAC0CD2422917600C11388 /* Project object */;
			proxyType = 1;
			remoteGlobalIDString = 3FE6DDA824C62C090065EA05;
			remoteInfo = AEPServicesMock;
		};
		3FE6DDDB24C62EE60065EA05 /* PBXContainerItemProxy */ = {
			isa = PBXContainerItemProxy;
			containerPortal = 21CAC0CD2422917600C11388 /* Project object */;
			proxyType = 1;
			remoteGlobalIDString = 3FE6DDD024C62EE60065EA05;
			remoteInfo = AEPLifecycle;
		};
		3FE6DE2024C6345A0065EA05 /* PBXContainerItemProxy */ = {
			isa = PBXContainerItemProxy;
			containerPortal = 21CAC0CD2422917600C11388 /* Project object */;
			proxyType = 1;
			remoteGlobalIDString = 3F03978624BE5DD30019F095;
			remoteInfo = AEPServices;
		};
		3FE6DE2424C634660065EA05 /* PBXContainerItemProxy */ = {
			isa = PBXContainerItemProxy;
			containerPortal = 21CAC0CD2422917600C11388 /* Project object */;
			proxyType = 1;
			remoteGlobalIDString = 3F03978624BE5DD30019F095;
			remoteInfo = AEPServices;
		};
		3FE6DE2624C634B50065EA05 /* PBXContainerItemProxy */ = {
			isa = PBXContainerItemProxy;
			containerPortal = 21CAC0CD2422917600C11388 /* Project object */;
			proxyType = 1;
			remoteGlobalIDString = 3FE6DDA824C62C090065EA05;
			remoteInfo = AEPServicesMock;
		};
		3FE6DE3924C642330065EA05 /* PBXContainerItemProxy */ = {
			isa = PBXContainerItemProxy;
			containerPortal = 21CAC0CD2422917600C11388 /* Project object */;
			proxyType = 1;
			remoteGlobalIDString = 3FE6DE2E24C642330065EA05;
			remoteInfo = AEPIdentity;
		};
		3FE6DE8424C6437F0065EA05 /* PBXContainerItemProxy */ = {
			isa = PBXContainerItemProxy;
			containerPortal = 21CAC0CD2422917600C11388 /* Project object */;
			proxyType = 1;
			remoteGlobalIDString = 3FE6DDA824C62C090065EA05;
			remoteInfo = AEPServicesMock;
		};
		3FE6DE8924C646360065EA05 /* PBXContainerItemProxy */ = {
			isa = PBXContainerItemProxy;
			containerPortal = 21CAC0CD2422917600C11388 /* Project object */;
			proxyType = 1;
			remoteGlobalIDString = 3F03978624BE5DD30019F095;
			remoteInfo = AEPServices;
		};
		3FF8171A24D89B8A0064DFA1 /* PBXContainerItemProxy */ = {
			isa = PBXContainerItemProxy;
			containerPortal = 21CAC0CD2422917600C11388 /* Project object */;
			proxyType = 1;
			remoteGlobalIDString = 3FF8170924D89B160064DFA1;
			remoteInfo = AEPCoreMocks;
		};
		3FF8171D24D89BCD0064DFA1 /* PBXContainerItemProxy */ = {
			isa = PBXContainerItemProxy;
			containerPortal = 21CAC0CD2422917600C11388 /* Project object */;
			proxyType = 1;
			remoteGlobalIDString = 21CAC0D52422917600C11388;
			remoteInfo = AEPCore;
		};
		3FF8172124D8ABF20064DFA1 /* PBXContainerItemProxy */ = {
			isa = PBXContainerItemProxy;
			containerPortal = 21CAC0CD2422917600C11388 /* Project object */;
			proxyType = 1;
			remoteGlobalIDString = 3FF8170924D89B160064DFA1;
			remoteInfo = AEPCoreMocks;
		};
<<<<<<< HEAD
		75A01B2229FB2D6600C75D92 /* PBXContainerItemProxy */ = {
=======
		ACC7A9772A0ED173001A04FB /* PBXContainerItemProxy */ = {
			isa = PBXContainerItemProxy;
			containerPortal = 21CAC0CD2422917600C11388 /* Project object */;
			proxyType = 1;
			remoteGlobalIDString = 3FF8170924D89B160064DFA1;
			remoteInfo = AEPCoreMocks;
		};
		ACC7A97D2A12E395001A04FB /* PBXContainerItemProxy */ = {
>>>>>>> 5820b1d0
			isa = PBXContainerItemProxy;
			containerPortal = 21CAC0CD2422917600C11388 /* Project object */;
			proxyType = 1;
			remoteGlobalIDString = 3FF8170924D89B160064DFA1;
			remoteInfo = AEPCoreMocks;
		};
		BFE8A20725F98F60006C4AAF /* PBXContainerItemProxy */ = {
			isa = PBXContainerItemProxy;
			containerPortal = 21CAC0CD2422917600C11388 /* Project object */;
			proxyType = 1;
			remoteGlobalIDString = 3FE6DE2E24C642330065EA05;
			remoteInfo = AEPIdentity;
		};
/* End PBXContainerItemProxy section */

/* Begin PBXFileReference section */
		091EFF44717D7342E6FA45D3 /* Pods-AEPIntegrationTests.release.xcconfig */ = {isa = PBXFileReference; includeInIndex = 1; lastKnownFileType = text.xcconfig; name = "Pods-AEPIntegrationTests.release.xcconfig"; path = "Target Support Files/Pods-AEPIntegrationTests/Pods-AEPIntegrationTests.release.xcconfig"; sourceTree = "<group>"; };
		109359E45EEAE020AB32E187 /* Pods_AEPSignalTests.framework */ = {isa = PBXFileReference; explicitFileType = wrapper.framework; includeInIndex = 0; path = Pods_AEPSignalTests.framework; sourceTree = BUILT_PRODUCTS_DIR; };
		2107F02524C9FDFE002935CF /* PushIDManageable.swift */ = {isa = PBXFileReference; lastKnownFileType = sourcecode.swift; path = PushIDManageable.swift; sourceTree = "<group>"; };
		2107F02724C9FE1B002935CF /* PushIDManager.swift */ = {isa = PBXFileReference; lastKnownFileType = sourcecode.swift; path = PushIDManager.swift; sourceTree = "<group>"; };
		2107F02924C9FF46002935CF /* PushIDManagerTests.swift */ = {isa = PBXFileReference; lastKnownFileType = sourcecode.swift; path = PushIDManagerTests.swift; sourceTree = "<group>"; };
		2107F02B24C9FF62002935CF /* MockPushIDManager.swift */ = {isa = PBXFileReference; lastKnownFileType = sourcecode.swift; path = MockPushIDManager.swift; sourceTree = "<group>"; };
		21248079265D569D006CF300 /* LifecycleV2MetricsBuilder.swift */ = {isa = PBXFileReference; lastKnownFileType = sourcecode.swift; path = LifecycleV2MetricsBuilder.swift; sourceTree = "<group>"; };
		21248098265D589E006CF300 /* XDMDeviceType.swift */ = {isa = PBXFileReference; lastKnownFileType = sourcecode.swift; path = XDMDeviceType.swift; sourceTree = "<group>"; };
		212480A8265D591A006CF300 /* XDMEnvironmentType.swift */ = {isa = PBXFileReference; lastKnownFileType = sourcecode.swift; path = XDMEnvironmentType.swift; sourceTree = "<group>"; };
		212480D6265D59F9006CF300 /* XDMApplication.swift */ = {isa = PBXFileReference; lastKnownFileType = sourcecode.swift; path = XDMApplication.swift; sourceTree = "<group>"; };
		212480F6265D5A7A006CF300 /* XDMCloseType.swift */ = {isa = PBXFileReference; lastKnownFileType = sourcecode.swift; path = XDMCloseType.swift; sourceTree = "<group>"; };
		21248106265D5BC3006CF300 /* XDMDevice.swift */ = {isa = PBXFileReference; lastKnownFileType = sourcecode.swift; path = XDMDevice.swift; sourceTree = "<group>"; };
		21248116265D5E1C006CF300 /* XDMEnvironment.swift */ = {isa = PBXFileReference; lastKnownFileType = sourcecode.swift; path = XDMEnvironment.swift; sourceTree = "<group>"; };
		21248126265D606A006CF300 /* XDMMobileLifecycleDetails.swift */ = {isa = PBXFileReference; lastKnownFileType = sourcecode.swift; path = XDMMobileLifecycleDetails.swift; sourceTree = "<group>"; };
		2130A59C260AB448005DBA0F /* MockLegacyExtension.swift */ = {isa = PBXFileReference; lastKnownFileType = sourcecode.swift; path = MockLegacyExtension.swift; sourceTree = "<group>"; };
		2130A5BA260AB582005DBA0F /* NotAnExtension.swift */ = {isa = PBXFileReference; lastKnownFileType = sourcecode.swift; path = NotAnExtension.swift; sourceTree = "<group>"; };
		21377D4024E3383E004BAC01 /* V4Migrator.swift */ = {isa = PBXFileReference; lastKnownFileType = sourcecode.swift; path = V4Migrator.swift; sourceTree = "<group>"; };
		213F8A0324D8DC5A0003B8AF /* WrapperType.swift */ = {isa = PBXFileReference; lastKnownFileType = sourcecode.swift; path = WrapperType.swift; sourceTree = "<group>"; };
		214154A725186734005CEB80 /* CustomIdentityTests.swift */ = {isa = PBXFileReference; lastKnownFileType = sourcecode.swift; path = CustomIdentityTests.swift; sourceTree = "<group>"; };
		215A6CE124ED92C500FE0657 /* V4MigrationConstants.swift */ = {isa = PBXFileReference; fileEncoding = 4; lastKnownFileType = sourcecode.swift; path = V4MigrationConstants.swift; sourceTree = "<group>"; };
		215C859B24C6492800CCCD26 /* MockHitQueue.swift */ = {isa = PBXFileReference; fileEncoding = 4; lastKnownFileType = sourcecode.swift; name = MockHitQueue.swift; path = AEPServices/Mocks/MockHitQueue.swift; sourceTree = SOURCE_ROOT; };
		215C859C24C6492800CCCD26 /* MockHitProcessor.swift */ = {isa = PBXFileReference; fileEncoding = 4; lastKnownFileType = sourcecode.swift; name = MockHitProcessor.swift; path = AEPServices/Mocks/MockHitProcessor.swift; sourceTree = SOURCE_ROOT; };
		21629DB12461CC48009D05BF /* AEPCore+LifecycleTests.swift */ = {isa = PBXFileReference; lastKnownFileType = sourcecode.swift; path = "AEPCore+LifecycleTests.swift"; sourceTree = "<group>"; };
		216A15C7257818B200D43848 /* Data+HexString.swift */ = {isa = PBXFileReference; lastKnownFileType = sourcecode.swift; path = "Data+HexString.swift"; sourceTree = "<group>"; };
		216A15D7257818E900D43848 /* Data+HexStringTests.swift */ = {isa = PBXFileReference; lastKnownFileType = sourcecode.swift; path = "Data+HexStringTests.swift"; sourceTree = "<group>"; };
		217E220424D1FD7900B70B3E /* SharedStateResult.swift */ = {isa = PBXFileReference; lastKnownFileType = sourcecode.swift; path = SharedStateResult.swift; sourceTree = "<group>"; };
		218C813A24EC3EBC009B4F31 /* V5Migrator.swift */ = {isa = PBXFileReference; lastKnownFileType = sourcecode.swift; path = V5Migrator.swift; sourceTree = "<group>"; };
		218C813D24EC4101009B4F31 /* V5MigrationConstants.swift */ = {isa = PBXFileReference; lastKnownFileType = sourcecode.swift; path = V5MigrationConstants.swift; sourceTree = "<group>"; };
		218E01BF24C7595000BEC470 /* HitQueuing+PrivacyTests.swift */ = {isa = PBXFileReference; lastKnownFileType = sourcecode.swift; path = "HitQueuing+PrivacyTests.swift"; sourceTree = "<group>"; };
		21A6737225434AE600A7E906 /* SharedStateType.swift */ = {isa = PBXFileReference; lastKnownFileType = sourcecode.swift; path = SharedStateType.swift; sourceTree = "<group>"; };
		21BA2E0C265D8DB70011207C /* XDMDeviceTypeTests.swift */ = {isa = PBXFileReference; lastKnownFileType = sourcecode.swift; path = XDMDeviceTypeTests.swift; sourceTree = "<group>"; };
		21BA2E1C265D8E480011207C /* XDMEnvironmentTypeTests.swift */ = {isa = PBXFileReference; lastKnownFileType = sourcecode.swift; path = XDMEnvironmentTypeTests.swift; sourceTree = "<group>"; };
		21BA2E2C265D8EC60011207C /* XDMApplicationTests.swift */ = {isa = PBXFileReference; lastKnownFileType = sourcecode.swift; path = XDMApplicationTests.swift; sourceTree = "<group>"; };
		21BA2E3C265D91440011207C /* XDMCloseTypeTests.swift */ = {isa = PBXFileReference; lastKnownFileType = sourcecode.swift; path = XDMCloseTypeTests.swift; sourceTree = "<group>"; };
		21BA2E4C265D91830011207C /* XDMDeviceTests.swift */ = {isa = PBXFileReference; lastKnownFileType = sourcecode.swift; path = XDMDeviceTests.swift; sourceTree = "<group>"; };
		21BA2E6A265D946F0011207C /* XDMEnvironmentTests.swift */ = {isa = PBXFileReference; lastKnownFileType = sourcecode.swift; path = XDMEnvironmentTests.swift; sourceTree = "<group>"; };
		21BA2E88265D96150011207C /* XDMMobileLifecycleDetailsTests.swift */ = {isa = PBXFileReference; lastKnownFileType = sourcecode.swift; path = XDMMobileLifecycleDetailsTests.swift; sourceTree = "<group>"; };
		21BA2EA8265D98C80011207C /* LifecycleV2MetricsBuilderTests.swift */ = {isa = PBXFileReference; lastKnownFileType = sourcecode.swift; path = LifecycleV2MetricsBuilderTests.swift; sourceTree = "<group>"; };
		21CAC0D62422917600C11388 /* AEPCore.framework */ = {isa = PBXFileReference; explicitFileType = wrapper.framework; includeInIndex = 0; path = AEPCore.framework; sourceTree = BUILT_PRODUCTS_DIR; };
		21CAC0D92422917600C11388 /* AEPCore.h */ = {isa = PBXFileReference; lastKnownFileType = sourcecode.c.h; path = AEPCore.h; sourceTree = "<group>"; };
		21CAC0DA2422917600C11388 /* Info.plist */ = {isa = PBXFileReference; lastKnownFileType = text.plist.xml; path = Info.plist; sourceTree = "<group>"; };
		21CAC0DF2422917600C11388 /* AEPCoreTests.xctest */ = {isa = PBXFileReference; explicitFileType = wrapper.cfbundle; includeInIndex = 0; path = AEPCoreTests.xctest; sourceTree = BUILT_PRODUCTS_DIR; };
		21CAC0E62422917600C11388 /* Info.plist */ = {isa = PBXFileReference; lastKnownFileType = text.plist.xml; path = Info.plist; sourceTree = "<group>"; };
		21CD581024EC7B8900D9D590 /* V5MigratorTests.swift */ = {isa = PBXFileReference; lastKnownFileType = sourcecode.swift; path = V5MigratorTests.swift; sourceTree = "<group>"; };
		21F79AB624E704C5003204C3 /* IDParser.swift */ = {isa = PBXFileReference; lastKnownFileType = sourcecode.swift; path = IDParser.swift; sourceTree = "<group>"; };
		21F79ABA24E70CDC003204C3 /* IDParsing.swift */ = {isa = PBXFileReference; lastKnownFileType = sourcecode.swift; path = IDParsing.swift; sourceTree = "<group>"; };
		21F79ABD24E7144F003204C3 /* IDParserTests.swift */ = {isa = PBXFileReference; lastKnownFileType = sourcecode.swift; path = IDParserTests.swift; sourceTree = "<group>"; };
		21F79AC024E72204003204C3 /* V4MigratorTests.swift */ = {isa = PBXFileReference; lastKnownFileType = sourcecode.swift; path = V4MigratorTests.swift; sourceTree = "<group>"; };
		21FE151F24F03254008A82FF /* IdentityPublicAPITests.swift */ = {isa = PBXFileReference; lastKnownFileType = sourcecode.swift; path = IdentityPublicAPITests.swift; sourceTree = "<group>"; };
		2420365124E35EEB0069C89D /* SignalHitProcessorTests.swift */ = {isa = PBXFileReference; lastKnownFileType = sourcecode.swift; path = SignalHitProcessorTests.swift; sourceTree = "<group>"; };
		2438B92929BF906F001D6F3A /* rules_testTimestampu.json */ = {isa = PBXFileReference; fileEncoding = 4; lastKnownFileType = text.json; path = rules_testTimestampu.json; sourceTree = "<group>"; };
		243DCE4624C7AA2800E99AD9 /* AEPServices.h */ = {isa = PBXFileReference; fileEncoding = 4; lastKnownFileType = sourcecode.c.h; path = AEPServices.h; sourceTree = "<group>"; };
		24543A1324E1DAFC002D8D9A /* MockURLService.swift */ = {isa = PBXFileReference; fileEncoding = 4; lastKnownFileType = sourcecode.swift; name = MockURLService.swift; path = AEPServices/Mocks/MockURLService.swift; sourceTree = SOURCE_ROOT; };
		2467E43924CA4DE20022F6BE /* Unzipping.swift */ = {isa = PBXFileReference; lastKnownFileType = sourcecode.swift; path = Unzipping.swift; sourceTree = "<group>"; };
		2467E43B24CB54B70022F6BE /* MockDiskCache.swift */ = {isa = PBXFileReference; fileEncoding = 4; lastKnownFileType = sourcecode.swift; name = MockDiskCache.swift; path = AEPServices/Mocks/MockDiskCache.swift; sourceTree = SOURCE_ROOT; };
		2467E43C24CB54B70022F6BE /* MockUnzipper.swift */ = {isa = PBXFileReference; fileEncoding = 4; lastKnownFileType = sourcecode.swift; name = MockUnzipper.swift; path = AEPServices/Mocks/MockUnzipper.swift; sourceTree = SOURCE_ROOT; };
		246B19FC2728C1CD0017716A /* MockEventHistoryDatabase.swift */ = {isa = PBXFileReference; lastKnownFileType = sourcecode.swift; path = MockEventHistoryDatabase.swift; sourceTree = "<group>"; };
		246B1A2A272B48A80017716A /* EventTests.swift */ = {isa = PBXFileReference; fileEncoding = 4; lastKnownFileType = sourcecode.swift; path = EventTests.swift; sourceTree = "<group>"; };
		246EFA032790B20000C76A6B /* rules_signal.zip */ = {isa = PBXFileReference; lastKnownFileType = archive.zip; path = rules_signal.zip; sourceTree = "<group>"; };
		246EFA042790B20000C76A6B /* rules_lifecycle.zip */ = {isa = PBXFileReference; lastKnownFileType = archive.zip; path = rules_lifecycle.zip; sourceTree = "<group>"; };
		246EFA052790B20000C76A6B /* rules_pii.zip */ = {isa = PBXFileReference; lastKnownFileType = archive.zip; path = rules_pii.zip; sourceTree = "<group>"; };
		246FD07326BDEC7A00FD130B /* MessageGestureRecognizer.swift */ = {isa = PBXFileReference; lastKnownFileType = sourcecode.swift; path = MessageGestureRecognizer.swift; sourceTree = "<group>"; };
		246FD07926C1939800FD130B /* MessageAnimation.swift */ = {isa = PBXFileReference; lastKnownFileType = sourcecode.swift; path = MessageAnimation.swift; sourceTree = "<group>"; };
		246FD07B26C2CDE500FD130B /* FullscreenMessage+FrameCalculation.swift */ = {isa = PBXFileReference; lastKnownFileType = sourcecode.swift; path = "FullscreenMessage+FrameCalculation.swift"; sourceTree = "<group>"; };
		246FD07D26CB002F00FD130B /* MessageSettingsTests.swift */ = {isa = PBXFileReference; lastKnownFileType = sourcecode.swift; path = MessageSettingsTests.swift; sourceTree = "<group>"; };
		246FD07F26CC520500FD130B /* MessageAlignmentTests.swift */ = {isa = PBXFileReference; lastKnownFileType = sourcecode.swift; path = MessageAlignmentTests.swift; sourceTree = "<group>"; };
		246FD08126CC521E00FD130B /* MessageAnimationTests.swift */ = {isa = PBXFileReference; lastKnownFileType = sourcecode.swift; path = MessageAnimationTests.swift; sourceTree = "<group>"; };
		246FD08326CC523F00FD130B /* MessageGestureTests.swift */ = {isa = PBXFileReference; lastKnownFileType = sourcecode.swift; path = MessageGestureTests.swift; sourceTree = "<group>"; };
		246FD08526CC529800FD130B /* MessageGestureRecognizerTests.swift */ = {isa = PBXFileReference; lastKnownFileType = sourcecode.swift; path = MessageGestureRecognizerTests.swift; sourceTree = "<group>"; };
		246FD08726CC52F200FD130B /* MessagingDelegateTests.swift */ = {isa = PBXFileReference; lastKnownFileType = sourcecode.swift; path = MessagingDelegateTests.swift; sourceTree = "<group>"; };
		246FD08926CC53E800FD130B /* FullscreenMessage+FrameCalculationTests.swift */ = {isa = PBXFileReference; lastKnownFileType = sourcecode.swift; path = "FullscreenMessage+FrameCalculationTests.swift"; sourceTree = "<group>"; };
		247FBD7C24E331A600FA6505 /* Event+SignalTests.swift */ = {isa = PBXFileReference; lastKnownFileType = sourcecode.swift; path = "Event+SignalTests.swift"; sourceTree = "<group>"; };
		249498E0254A0C910045E392 /* Date+FormatTests.swift */ = {isa = PBXFileReference; lastKnownFileType = sourcecode.swift; path = "Date+FormatTests.swift"; sourceTree = "<group>"; };
		2499461B24E5E67700D3F7B2 /* Package.swift */ = {isa = PBXFileReference; lastKnownFileType = sourcecode.swift; path = Package.swift; sourceTree = "<group>"; };
		24A1FCE62704CE6000D28D26 /* rules_testHistory.json */ = {isa = PBXFileReference; lastKnownFileType = text.json; path = rules_testHistory.json; sourceTree = "<group>"; };
		24B4934F24D4C31100AA38D9 /* AEPSignal.framework */ = {isa = PBXFileReference; explicitFileType = wrapper.framework; includeInIndex = 0; path = AEPSignal.framework; sourceTree = BUILT_PRODUCTS_DIR; };
		24B4935124D4C31100AA38D9 /* AEPSignal.h */ = {isa = PBXFileReference; lastKnownFileType = sourcecode.c.h; path = AEPSignal.h; sourceTree = "<group>"; };
		24B4935224D4C31100AA38D9 /* Info.plist */ = {isa = PBXFileReference; lastKnownFileType = text.plist.xml; path = Info.plist; sourceTree = "<group>"; };
		24B4935724D4C31100AA38D9 /* AEPSignalTests.xctest */ = {isa = PBXFileReference; explicitFileType = wrapper.cfbundle; includeInIndex = 0; path = AEPSignalTests.xctest; sourceTree = BUILT_PRODUCTS_DIR; };
		24B4935C24D4C31100AA38D9 /* SignalTests.swift */ = {isa = PBXFileReference; lastKnownFileType = sourcecode.swift; path = SignalTests.swift; sourceTree = "<group>"; };
		24B4935E24D4C31100AA38D9 /* Info.plist */ = {isa = PBXFileReference; lastKnownFileType = text.plist.xml; path = Info.plist; sourceTree = "<group>"; };
		24B4936E24D4C6F900AA38D9 /* Signal.swift */ = {isa = PBXFileReference; lastKnownFileType = sourcecode.swift; path = Signal.swift; sourceTree = "<group>"; };
		24B4937024D4C86C00AA38D9 /* SignalConstants.swift */ = {isa = PBXFileReference; lastKnownFileType = sourcecode.swift; path = SignalConstants.swift; sourceTree = "<group>"; };
		24B4937524D8AAAF00AA38D9 /* Event+Signal.swift */ = {isa = PBXFileReference; lastKnownFileType = sourcecode.swift; path = "Event+Signal.swift"; sourceTree = "<group>"; };
		24B4937724D8CEAC00AA38D9 /* SignalHitProcessor.swift */ = {isa = PBXFileReference; lastKnownFileType = sourcecode.swift; path = SignalHitProcessor.swift; sourceTree = "<group>"; };
		24B4937924DA18BE00AA38D9 /* SignalHit.swift */ = {isa = PBXFileReference; lastKnownFileType = sourcecode.swift; path = SignalHit.swift; sourceTree = "<group>"; };
		24B4BE582714F5A40000C3AA /* EventHistoryRequestTests.swift */ = {isa = PBXFileReference; lastKnownFileType = sourcecode.swift; path = EventHistoryRequestTests.swift; sourceTree = "<group>"; };
		24B4BE5A2714F7730000C3AA /* EventHistoryResponseTests.swift */ = {isa = PBXFileReference; lastKnownFileType = sourcecode.swift; path = EventHistoryResponseTests.swift; sourceTree = "<group>"; };
		24B4BE5C2714F7B30000C3AA /* EventHistoryTests.swift */ = {isa = PBXFileReference; lastKnownFileType = sourcecode.swift; path = EventHistoryTests.swift; sourceTree = "<group>"; };
		24B4BE5E2714F7C80000C3AA /* EventHistoryDatabaseTests.swift */ = {isa = PBXFileReference; lastKnownFileType = sourcecode.swift; path = EventHistoryDatabaseTests.swift; sourceTree = "<group>"; };
		24C5E14C26B8B00B005BEA72 /* MessageSettings.swift */ = {isa = PBXFileReference; lastKnownFileType = sourcecode.swift; path = MessageSettings.swift; sourceTree = "<group>"; };
		24C5E15C26B990CB005BEA72 /* MessageGesture.swift */ = {isa = PBXFileReference; lastKnownFileType = sourcecode.swift; path = MessageGesture.swift; sourceTree = "<group>"; };
		24C5E17A26B999E4005BEA72 /* MessageAlignment.swift */ = {isa = PBXFileReference; lastKnownFileType = sourcecode.swift; path = MessageAlignment.swift; sourceTree = "<group>"; };
		24CE74AA26D401EC008F9EFD /* MockFullscreenListener.swift */ = {isa = PBXFileReference; lastKnownFileType = sourcecode.swift; path = MockFullscreenListener.swift; sourceTree = "<group>"; };
		24CE74AC26D40239008F9EFD /* MockMessagingDelegate.swift */ = {isa = PBXFileReference; lastKnownFileType = sourcecode.swift; path = MockMessagingDelegate.swift; sourceTree = "<group>"; };
		24CE74AE26D40278008F9EFD /* MockWKScriptMessage.swift */ = {isa = PBXFileReference; lastKnownFileType = sourcecode.swift; path = MockWKScriptMessage.swift; sourceTree = "<group>"; };
		24CE74B026D40483008F9EFD /* XCTest.framework */ = {isa = PBXFileReference; lastKnownFileType = wrapper.framework; name = XCTest.framework; path = Platforms/iPhoneOS.platform/Developer/Library/Frameworks/XCTest.framework; sourceTree = DEVELOPER_DIR; };
		24CF602A2538AC79006473BA /* MobileCore+Tracking.swift */ = {isa = PBXFileReference; lastKnownFileType = sourcecode.swift; path = "MobileCore+Tracking.swift"; sourceTree = "<group>"; };
		24CF603A2538C7E4006473BA /* MobileCore+TrackingTests.swift */ = {isa = PBXFileReference; lastKnownFileType = sourcecode.swift; path = "MobileCore+TrackingTests.swift"; sourceTree = "<group>"; };
		24D2A3D424DB5B370079DCCF /* HitQueuing+PrivacyStatus.swift */ = {isa = PBXFileReference; lastKnownFileType = sourcecode.swift; path = "HitQueuing+PrivacyStatus.swift"; sourceTree = "<group>"; };
		24D9D52D26AB788C002A441A /* FullscreenMessage+WKNavigationDelegate.swift */ = {isa = PBXFileReference; lastKnownFileType = sourcecode.swift; path = "FullscreenMessage+WKNavigationDelegate.swift"; sourceTree = "<group>"; };
		24D9D54B26AB797D002A441A /* FullscreenMessage+WKScriptMessageHandler.swift */ = {isa = PBXFileReference; lastKnownFileType = sourcecode.swift; path = "FullscreenMessage+WKScriptMessageHandler.swift"; sourceTree = "<group>"; };
		24E255D4270F406300AB9F07 /* EventData+FNV1A32Tests.swift */ = {isa = PBXFileReference; lastKnownFileType = sourcecode.swift; path = "EventData+FNV1A32Tests.swift"; sourceTree = "<group>"; };
		24E255D6270F526D00AB9F07 /* String+FNV1A32Tests.swift */ = {isa = PBXFileReference; lastKnownFileType = sourcecode.swift; path = "String+FNV1A32Tests.swift"; sourceTree = "<group>"; };
		24EDE33026EFB7170068A65F /* EventHistory.swift */ = {isa = PBXFileReference; lastKnownFileType = sourcecode.swift; path = EventHistory.swift; sourceTree = "<group>"; };
		24EDE33226EFB7470068A65F /* EventHistoryRequest.swift */ = {isa = PBXFileReference; lastKnownFileType = sourcecode.swift; path = EventHistoryRequest.swift; sourceTree = "<group>"; };
		24EDE33426EFBDD60068A65F /* EventHistoryDatabase.swift */ = {isa = PBXFileReference; lastKnownFileType = sourcecode.swift; path = EventHistoryDatabase.swift; sourceTree = "<group>"; };
		24EDE33626F10B810068A65F /* EventData+FNV1A32.swift */ = {isa = PBXFileReference; lastKnownFileType = sourcecode.swift; path = "EventData+FNV1A32.swift"; sourceTree = "<group>"; };
		24EDE33826F10BA10068A65F /* String+FNV1A32.swift */ = {isa = PBXFileReference; lastKnownFileType = sourcecode.swift; path = "String+FNV1A32.swift"; sourceTree = "<group>"; };
		24EDE33A26F39F450068A65F /* EventHistoryResult.swift */ = {isa = PBXFileReference; lastKnownFileType = sourcecode.swift; path = EventHistoryResult.swift; sourceTree = "<group>"; };
		2E00098E26D59EA100DE1F3B /* LifecycleV2FunctionalTests.swift */ = {isa = PBXFileReference; lastKnownFileType = sourcecode.swift; path = LifecycleV2FunctionalTests.swift; sourceTree = "<group>"; };
		2E36F6C926C1D8D200B194D9 /* LifecycleV2DataStoreCacheTests.swift */ = {isa = PBXFileReference; lastKnownFileType = sourcecode.swift; path = LifecycleV2DataStoreCacheTests.swift; sourceTree = "<group>"; };
		2EE8956F25F8D2BD27B6D4D8 /* Pods-AEPCore.debug.xcconfig */ = {isa = PBXFileReference; includeInIndex = 1; lastKnownFileType = text.xcconfig; name = "Pods-AEPCore.debug.xcconfig"; path = "Target Support Files/Pods-AEPCore/Pods-AEPCore.debug.xcconfig"; sourceTree = "<group>"; };
		2EF8B38126BCC69C009D6475 /* LifecycleV2DataStoreCache.swift */ = {isa = PBXFileReference; lastKnownFileType = sourcecode.swift; path = LifecycleV2DataStoreCache.swift; sourceTree = "<group>"; };
		31DF174E297030D300B4B07F /* MockLoggingService.swift */ = {isa = PBXFileReference; lastKnownFileType = sourcecode.swift; path = MockLoggingService.swift; sourceTree = "<group>"; };
		39282143E012E30EEE6674F2 /* Pods_AEPCoreTests.framework */ = {isa = PBXFileReference; explicitFileType = wrapper.framework; includeInIndex = 0; path = Pods_AEPCoreTests.framework; sourceTree = BUILT_PRODUCTS_DIR; };
		3DCBEB2BB8208D5CED73869A /* Pods-AEPCoreTests.debug.xcconfig */ = {isa = PBXFileReference; includeInIndex = 1; lastKnownFileType = text.xcconfig; name = "Pods-AEPCoreTests.debug.xcconfig"; path = "Target Support Files/Pods-AEPCoreTests/Pods-AEPCoreTests.debug.xcconfig"; sourceTree = "<group>"; };
		3F03978724BE5DD30019F095 /* AEPServices.framework */ = {isa = PBXFileReference; explicitFileType = wrapper.framework; includeInIndex = 0; path = AEPServices.framework; sourceTree = BUILT_PRODUCTS_DIR; };
		3F03978F24BE5DD30019F095 /* AEPServicesTests.xctest */ = {isa = PBXFileReference; explicitFileType = wrapper.cfbundle; includeInIndex = 0; path = AEPServicesTests.xctest; sourceTree = BUILT_PRODUCTS_DIR; };
		3F03979624BE5DD30019F095 /* Info.plist */ = {isa = PBXFileReference; lastKnownFileType = text.plist.xml; path = Info.plist; sourceTree = "<group>"; };
		3F0397A024BE5FF30019F095 /* Caching.swift */ = {isa = PBXFileReference; fileEncoding = 4; lastKnownFileType = sourcecode.swift; path = Caching.swift; sourceTree = "<group>"; };
		3F0397A124BE5FF30019F095 /* Cache.swift */ = {isa = PBXFileReference; fileEncoding = 4; lastKnownFileType = sourcecode.swift; path = Cache.swift; sourceTree = "<group>"; };
		3F0397A224BE5FF30019F095 /* CacheEntry.swift */ = {isa = PBXFileReference; fileEncoding = 4; lastKnownFileType = sourcecode.swift; path = CacheEntry.swift; sourceTree = "<group>"; };
		3F0397A324BE5FF30019F095 /* DiskCacheService.swift */ = {isa = PBXFileReference; fileEncoding = 4; lastKnownFileType = sourcecode.swift; path = DiskCacheService.swift; sourceTree = "<group>"; };
		3F0397A424BE5FF30019F095 /* CacheExpiry.swift */ = {isa = PBXFileReference; fileEncoding = 4; lastKnownFileType = sourcecode.swift; path = CacheExpiry.swift; sourceTree = "<group>"; };
		3F0397A524BE5FF30019F095 /* ServiceProvider.swift */ = {isa = PBXFileReference; fileEncoding = 4; lastKnownFileType = sourcecode.swift; path = ServiceProvider.swift; sourceTree = "<group>"; };
		3F0397A724BE5FF30019F095 /* Logging.swift */ = {isa = PBXFileReference; fileEncoding = 4; lastKnownFileType = sourcecode.swift; path = Logging.swift; sourceTree = "<group>"; };
		3F0397A824BE5FF30019F095 /* Log.swift */ = {isa = PBXFileReference; fileEncoding = 4; lastKnownFileType = sourcecode.swift; path = Log.swift; sourceTree = "<group>"; };
		3F0397A924BE5FF30019F095 /* LogLevel.swift */ = {isa = PBXFileReference; fileEncoding = 4; lastKnownFileType = sourcecode.swift; path = LogLevel.swift; sourceTree = "<group>"; };
		3F0397AB24BE5FF30019F095 /* NetworkService.swift */ = {isa = PBXFileReference; fileEncoding = 4; lastKnownFileType = sourcecode.swift; path = NetworkService.swift; sourceTree = "<group>"; };
		3F0397AC24BE5FF30019F095 /* NetworkServiceConstants.swift */ = {isa = PBXFileReference; fileEncoding = 4; lastKnownFileType = sourcecode.swift; path = NetworkServiceConstants.swift; sourceTree = "<group>"; };
		3F0397AD24BE5FF30019F095 /* LoggingService.swift */ = {isa = PBXFileReference; fileEncoding = 4; lastKnownFileType = sourcecode.swift; path = LoggingService.swift; sourceTree = "<group>"; };
		3F0397AE24BE5FF30019F095 /* Networking.swift */ = {isa = PBXFileReference; fileEncoding = 4; lastKnownFileType = sourcecode.swift; path = Networking.swift; sourceTree = "<group>"; };
		3F0397AF24BE5FF30019F095 /* HttpMethod.swift */ = {isa = PBXFileReference; fileEncoding = 4; lastKnownFileType = sourcecode.swift; path = HttpMethod.swift; sourceTree = "<group>"; };
		3F0397B024BE5FF30019F095 /* HttpConnection.swift */ = {isa = PBXFileReference; fileEncoding = 4; lastKnownFileType = sourcecode.swift; path = HttpConnection.swift; sourceTree = "<group>"; };
		3F0397B124BE5FF30019F095 /* NetworkRequest.swift */ = {isa = PBXFileReference; fileEncoding = 4; lastKnownFileType = sourcecode.swift; path = NetworkRequest.swift; sourceTree = "<group>"; };
		3F0397B324BE5FF30019F095 /* SQLiteDataQueue.swift */ = {isa = PBXFileReference; fileEncoding = 4; lastKnownFileType = sourcecode.swift; path = SQLiteDataQueue.swift; sourceTree = "<group>"; };
		3F0397B424BE5FF30019F095 /* SQLiteWrapper.swift */ = {isa = PBXFileReference; fileEncoding = 4; lastKnownFileType = sourcecode.swift; path = SQLiteWrapper.swift; sourceTree = "<group>"; };
		3F0397B524BE5FF30019F095 /* DataQueue.swift */ = {isa = PBXFileReference; fileEncoding = 4; lastKnownFileType = sourcecode.swift; path = DataQueue.swift; sourceTree = "<group>"; };
		3F0397B624BE5FF30019F095 /* DataEntity.swift */ = {isa = PBXFileReference; fileEncoding = 4; lastKnownFileType = sourcecode.swift; path = DataEntity.swift; sourceTree = "<group>"; };
		3F0397B724BE5FF30019F095 /* DataQueueService.swift */ = {isa = PBXFileReference; fileEncoding = 4; lastKnownFileType = sourcecode.swift; path = DataQueueService.swift; sourceTree = "<group>"; };
		3F0397B824BE5FF30019F095 /* DataQueuing.swift */ = {isa = PBXFileReference; fileEncoding = 4; lastKnownFileType = sourcecode.swift; path = DataQueuing.swift; sourceTree = "<group>"; };
		3F0397B924BE5FF30019F095 /* Info.plist */ = {isa = PBXFileReference; fileEncoding = 4; lastKnownFileType = text.plist.xml; path = Info.plist; sourceTree = "<group>"; };
		3F0397BB24BE5FF30019F095 /* NamedCollectionProcessing.swift */ = {isa = PBXFileReference; fileEncoding = 4; lastKnownFileType = sourcecode.swift; path = NamedCollectionProcessing.swift; sourceTree = "<group>"; };
		3F0397BC24BE5FF30019F095 /* NamedCollectionDataStore.swift */ = {isa = PBXFileReference; fileEncoding = 4; lastKnownFileType = sourcecode.swift; path = NamedCollectionDataStore.swift; sourceTree = "<group>"; };
		3F0397BD24BE5FF30019F095 /* UserDefaultsNamedCollection.swift */ = {isa = PBXFileReference; fileEncoding = 4; lastKnownFileType = sourcecode.swift; path = UserDefaultsNamedCollection.swift; sourceTree = "<group>"; };
		3F0397BE24BE5FF30019F095 /* ApplicationSystemInfoService.swift */ = {isa = PBXFileReference; fileEncoding = 4; lastKnownFileType = sourcecode.swift; path = ApplicationSystemInfoService.swift; sourceTree = "<group>"; };
		3F0397BF24BE5FF30019F095 /* SystemInfoService.swift */ = {isa = PBXFileReference; fileEncoding = 4; lastKnownFileType = sourcecode.swift; path = SystemInfoService.swift; sourceTree = "<group>"; };
		3F0397C024BE5FF30019F095 /* URLOpening.swift */ = {isa = PBXFileReference; fileEncoding = 4; lastKnownFileType = sourcecode.swift; path = URLOpening.swift; sourceTree = "<group>"; };
		3F0397C124BE5FF30019F095 /* URLService.swift */ = {isa = PBXFileReference; fileEncoding = 4; lastKnownFileType = sourcecode.swift; path = URLService.swift; sourceTree = "<group>"; };
		3F0397E324BE60910019F095 /* HitProcessing.swift */ = {isa = PBXFileReference; fileEncoding = 4; lastKnownFileType = sourcecode.swift; path = HitProcessing.swift; sourceTree = "<group>"; };
		3F0397E424BE60910019F095 /* PersistentHitQueue.swift */ = {isa = PBXFileReference; fileEncoding = 4; lastKnownFileType = sourcecode.swift; path = PersistentHitQueue.swift; sourceTree = "<group>"; };
		3F0397E524BE60910019F095 /* HitQueuing.swift */ = {isa = PBXFileReference; fileEncoding = 4; lastKnownFileType = sourcecode.swift; path = HitQueuing.swift; sourceTree = "<group>"; };
		3F0397E624BE60910019F095 /* AtomicCounter.swift */ = {isa = PBXFileReference; fileEncoding = 4; lastKnownFileType = sourcecode.swift; path = AtomicCounter.swift; sourceTree = "<group>"; };
		3F0397E824BE60910019F095 /* FileUnzipper.swift */ = {isa = PBXFileReference; fileEncoding = 4; lastKnownFileType = sourcecode.swift; path = FileUnzipper.swift; sourceTree = "<group>"; };
		3F0397E924BE60910019F095 /* ZipArchive.swift */ = {isa = PBXFileReference; fileEncoding = 4; lastKnownFileType = sourcecode.swift; path = ZipArchive.swift; sourceTree = "<group>"; };
		3F0397EA24BE60910019F095 /* ZipEntry.swift */ = {isa = PBXFileReference; fileEncoding = 4; lastKnownFileType = sourcecode.swift; path = ZipEntry.swift; sourceTree = "<group>"; };
		3F0397EB24BE60910019F095 /* FileManager+ZIP.swift */ = {isa = PBXFileReference; fileEncoding = 4; lastKnownFileType = sourcecode.swift; path = "FileManager+ZIP.swift"; sourceTree = "<group>"; };
		3F0397EC24BE60910019F095 /* FileUnzipperConstants.swift */ = {isa = PBXFileReference; fileEncoding = 4; lastKnownFileType = sourcecode.swift; path = FileUnzipperConstants.swift; sourceTree = "<group>"; };
		3F0397ED24BE60910019F095 /* ThreadSafeArray.swift */ = {isa = PBXFileReference; fileEncoding = 4; lastKnownFileType = sourcecode.swift; path = ThreadSafeArray.swift; sourceTree = "<group>"; };
		3F0397EE24BE60910019F095 /* OperationOrderer.swift */ = {isa = PBXFileReference; fileEncoding = 4; lastKnownFileType = sourcecode.swift; path = OperationOrderer.swift; sourceTree = "<group>"; };
		3F0397EF24BE60910019F095 /* ThreadSafeDictionary.swift */ = {isa = PBXFileReference; fileEncoding = 4; lastKnownFileType = sourcecode.swift; path = ThreadSafeDictionary.swift; sourceTree = "<group>"; };
		3F0397F024BE60910019F095 /* URLEncoder.swift */ = {isa = PBXFileReference; fileEncoding = 4; lastKnownFileType = sourcecode.swift; path = URLEncoder.swift; sourceTree = "<group>"; };
		3F0397F124BE60910019F095 /* AnyCodable.swift */ = {isa = PBXFileReference; fileEncoding = 4; lastKnownFileType = sourcecode.swift; path = AnyCodable.swift; sourceTree = "<group>"; };
		3F03980124BE61520019F095 /* UnzipperTest.swift */ = {isa = PBXFileReference; fileEncoding = 4; lastKnownFileType = sourcecode.swift; path = UnzipperTest.swift; sourceTree = "<group>"; };
		3F03980224BE61520019F095 /* SystemInfoServiceTest.swift */ = {isa = PBXFileReference; fileEncoding = 4; lastKnownFileType = sourcecode.swift; path = SystemInfoServiceTest.swift; sourceTree = "<group>"; };
		3F03980324BE61520019F095 /* DataQueueService+Testable.swift */ = {isa = PBXFileReference; fileEncoding = 4; lastKnownFileType = sourcecode.swift; path = "DataQueueService+Testable.swift"; sourceTree = "<group>"; };
		3F03980424BE61520019F095 /* DataQueueServiceTests.swift */ = {isa = PBXFileReference; fileEncoding = 4; lastKnownFileType = sourcecode.swift; path = DataQueueServiceTests.swift; sourceTree = "<group>"; };
		3F03980524BE61520019F095 /* URLServiceTest.swift */ = {isa = PBXFileReference; fileEncoding = 4; lastKnownFileType = sourcecode.swift; path = URLServiceTest.swift; sourceTree = "<group>"; };
		3F03980624BE61520019F095 /* DiskCacheServiceTests.swift */ = {isa = PBXFileReference; fileEncoding = 4; lastKnownFileType = sourcecode.swift; path = DiskCacheServiceTests.swift; sourceTree = "<group>"; };
		3F03980724BE61520019F095 /* UserDefaultsNamedCollectionTest.swift */ = {isa = PBXFileReference; fileEncoding = 4; lastKnownFileType = sourcecode.swift; path = UserDefaultsNamedCollectionTest.swift; sourceTree = "<group>"; };
		3F03980824BE61520019F095 /* SQLiteWrapperTests.swift */ = {isa = PBXFileReference; fileEncoding = 4; lastKnownFileType = sourcecode.swift; path = SQLiteWrapperTests.swift; sourceTree = "<group>"; };
		3F03980A24BE61520019F095 /* DataQueueTests.swift */ = {isa = PBXFileReference; fileEncoding = 4; lastKnownFileType = sourcecode.swift; path = DataQueueTests.swift; sourceTree = "<group>"; };
		3F03980B24BE61520019F095 /* NetworkServiceTests.swift */ = {isa = PBXFileReference; fileEncoding = 4; lastKnownFileType = sourcecode.swift; path = NetworkServiceTests.swift; sourceTree = "<group>"; };
		3F03980C24BE61520019F095 /* LogLevelTest.swift */ = {isa = PBXFileReference; fileEncoding = 4; lastKnownFileType = sourcecode.swift; path = LogLevelTest.swift; sourceTree = "<group>"; };
		3F03980D24BE61520019F095 /* NamedCollectionDataStoreTest.swift */ = {isa = PBXFileReference; fileEncoding = 4; lastKnownFileType = sourcecode.swift; path = NamedCollectionDataStoreTest.swift; sourceTree = "<group>"; };
		3F03980F24BE61520019F095 /* OperationOrdererTests.swift */ = {isa = PBXFileReference; fileEncoding = 4; lastKnownFileType = sourcecode.swift; path = OperationOrdererTests.swift; sourceTree = "<group>"; };
		3F03981024BE61520019F095 /* PersistentHitQueueTests.swift */ = {isa = PBXFileReference; fileEncoding = 4; lastKnownFileType = sourcecode.swift; path = PersistentHitQueueTests.swift; sourceTree = "<group>"; };
		3F03981124BE61520019F095 /* AnyCodableTests.swift */ = {isa = PBXFileReference; fileEncoding = 4; lastKnownFileType = sourcecode.swift; path = AnyCodableTests.swift; sourceTree = "<group>"; };
		3F03981224BE61520019F095 /* ThreadSafeArrayTests.swift */ = {isa = PBXFileReference; fileEncoding = 4; lastKnownFileType = sourcecode.swift; path = ThreadSafeArrayTests.swift; sourceTree = "<group>"; };
		3F03981324BE61520019F095 /* URLEncoderTests.swift */ = {isa = PBXFileReference; fileEncoding = 4; lastKnownFileType = sourcecode.swift; path = URLEncoderTests.swift; sourceTree = "<group>"; };
		3F03981424BE61520019F095 /* ThreadSafeDictionaryTests.swift */ = {isa = PBXFileReference; fileEncoding = 4; lastKnownFileType = sourcecode.swift; path = ThreadSafeDictionaryTests.swift; sourceTree = "<group>"; };
		3F03983424BE62AA0019F095 /* TestRules.zip */ = {isa = PBXFileReference; lastKnownFileType = archive.zip; path = TestRules.zip; sourceTree = "<group>"; };
		3F03983524BE62AA0019F095 /* TestImage.png */ = {isa = PBXFileReference; lastKnownFileType = image.png; path = TestImage.png; sourceTree = "<group>"; };
		3F03983624BE62AA0019F095 /* ADBMobileConfig.json */ = {isa = PBXFileReference; fileEncoding = 4; lastKnownFileType = text.json; path = ADBMobileConfig.json; sourceTree = "<group>"; };
		3F03983724BE62AA0019F095 /* TestConfig.json */ = {isa = PBXFileReference; fileEncoding = 4; lastKnownFileType = text.json; path = TestConfig.json; sourceTree = "<group>"; };
		3F08FF9424D9F1D200D34DE3 /* EventDataMerger.swift */ = {isa = PBXFileReference; fileEncoding = 4; lastKnownFileType = sourcecode.swift; path = EventDataMerger.swift; sourceTree = "<group>"; };
		3F08FF9624D9F1F300D34DE3 /* EventDataMergeTests.swift */ = {isa = PBXFileReference; fileEncoding = 4; lastKnownFileType = sourcecode.swift; path = EventDataMergeTests.swift; sourceTree = "<group>"; };
		3F08FF9824DA03F000D34DE3 /* RulesEngineFunctionalTests.swift */ = {isa = PBXFileReference; lastKnownFileType = sourcecode.swift; path = RulesEngineFunctionalTests.swift; sourceTree = "<group>"; };
		3F08FF9A24DA0DA100D34DE3 /* rules_functional_1.zip */ = {isa = PBXFileReference; lastKnownFileType = archive.zip; path = rules_functional_1.zip; sourceTree = "<group>"; };
		3F08FF9C24DA0DCF00D34DE3 /* RulesDownloaderTests.swift */ = {isa = PBXFileReference; fileEncoding = 4; lastKnownFileType = sourcecode.swift; path = RulesDownloaderTests.swift; sourceTree = "<group>"; };
		3F08FFA724DBBDD700D34DE3 /* UserDefaults+Clear.swift */ = {isa = PBXFileReference; fileEncoding = 4; lastKnownFileType = sourcecode.swift; name = "UserDefaults+Clear.swift"; path = "AEPCore/Mocks/UserDefaults+Clear.swift"; sourceTree = SOURCE_ROOT; };
		3F08FFA824DBBDD700D34DE3 /* TestableNetworkService.swift */ = {isa = PBXFileReference; fileEncoding = 4; lastKnownFileType = sourcecode.swift; name = TestableNetworkService.swift; path = AEPCore/Mocks/TestableNetworkService.swift; sourceTree = SOURCE_ROOT; };
		3F16761324E1B0630041B970 /* RulesConstants.swift */ = {isa = PBXFileReference; lastKnownFileType = sourcecode.swift; path = RulesConstants.swift; sourceTree = "<group>"; };
		3F16762724F031A00041B970 /* EventHubContractTests.swift */ = {isa = PBXFileReference; fileEncoding = 4; lastKnownFileType = sourcecode.swift; path = EventHubContractTests.swift; sourceTree = "<group>"; };
		3F16762924F032C60041B970 /* ContractExtensionOne.swift */ = {isa = PBXFileReference; lastKnownFileType = sourcecode.swift; path = ContractExtensionOne.swift; sourceTree = "<group>"; };
		3F16762B24F032E60041B970 /* ContractExtensionTwo.swift */ = {isa = PBXFileReference; lastKnownFileType = sourcecode.swift; path = ContractExtensionTwo.swift; sourceTree = "<group>"; };
		3F278C4C262E1FAB00E955E5 /* CachedRules.swift */ = {isa = PBXFileReference; fileEncoding = 4; lastKnownFileType = sourcecode.swift; path = CachedRules.swift; sourceTree = "<group>"; };
		3F2B1DA52631E7FE0030F50B /* RuleConsequence.swift */ = {isa = PBXFileReference; lastKnownFileType = sourcecode.swift; path = RuleConsequence.swift; sourceTree = "<group>"; };
		3F2B1DC4263221580030F50B /* LaunchRulesEngine+Downloader.swift */ = {isa = PBXFileReference; lastKnownFileType = sourcecode.swift; path = "LaunchRulesEngine+Downloader.swift"; sourceTree = "<group>"; };
		3F2F12BF24F6D66C00600CB4 /* TestHelpers.swift */ = {isa = PBXFileReference; lastKnownFileType = sourcecode.swift; path = TestHelpers.swift; sourceTree = "<group>"; };
		3F39152F24CA47B600B58C3E /* JSONRulesParserTests.swift */ = {isa = PBXFileReference; fileEncoding = 4; lastKnownFileType = sourcecode.swift; path = JSONRulesParserTests.swift; sourceTree = "<group>"; };
		3F39153224CB7E2400B58C3E /* MobileCore+IdentityTests.swift */ = {isa = PBXFileReference; lastKnownFileType = sourcecode.swift; path = "MobileCore+IdentityTests.swift"; sourceTree = "<group>"; };
		3F3951E824CA096100F7325B /* MobileCoreTests.swift */ = {isa = PBXFileReference; fileEncoding = 4; lastKnownFileType = sourcecode.swift; path = MobileCoreTests.swift; sourceTree = "<group>"; };
		3F3951EA24CA096100F7325B /* SharedStateTest.swift */ = {isa = PBXFileReference; fileEncoding = 4; lastKnownFileType = sourcecode.swift; path = SharedStateTest.swift; sourceTree = "<group>"; };
		3F3951EB24CA096100F7325B /* EventHubTests.swift */ = {isa = PBXFileReference; fileEncoding = 4; lastKnownFileType = sourcecode.swift; path = EventHubTests.swift; sourceTree = "<group>"; };
		3F3951ED24CA096100F7325B /* TestRules.zip */ = {isa = PBXFileReference; lastKnownFileType = archive.zip; path = TestRules.zip; sourceTree = "<group>"; };
		3F3951EE24CA096100F7325B /* TestImage.png */ = {isa = PBXFileReference; lastKnownFileType = image.png; path = TestImage.png; sourceTree = "<group>"; };
		3F3951EF24CA096100F7325B /* rules_1.json */ = {isa = PBXFileReference; fileEncoding = 4; lastKnownFileType = text.json; path = rules_1.json; sourceTree = "<group>"; };
		3F3951F024CA096100F7325B /* ADBMobileConfig.json */ = {isa = PBXFileReference; fileEncoding = 4; lastKnownFileType = text.json; path = ADBMobileConfig.json; sourceTree = "<group>"; };
		3F3951F124CA096100F7325B /* TestConfig.json */ = {isa = PBXFileReference; fileEncoding = 4; lastKnownFileType = text.json; path = TestConfig.json; sourceTree = "<group>"; };
		3F3951F224CA096100F7325B /* testRulesDownloader.zip */ = {isa = PBXFileReference; lastKnownFileType = archive.zip; path = testRulesDownloader.zip; sourceTree = "<group>"; };
		3F3951F424CA096100F7325B /* SlowMockExtension.swift */ = {isa = PBXFileReference; fileEncoding = 4; lastKnownFileType = sourcecode.swift; path = SlowMockExtension.swift; sourceTree = "<group>"; };
		3F3951F524CA096100F7325B /* MockExtension.swift */ = {isa = PBXFileReference; fileEncoding = 4; lastKnownFileType = sourcecode.swift; path = MockExtension.swift; sourceTree = "<group>"; };
		3F3951F624CA096100F7325B /* MockExtensionTwo.swift */ = {isa = PBXFileReference; fileEncoding = 4; lastKnownFileType = sourcecode.swift; path = MockExtensionTwo.swift; sourceTree = "<group>"; };
		3F3951F724CA096100F7325B /* MobileCore+ConfigurationTests.swift */ = {isa = PBXFileReference; fileEncoding = 4; lastKnownFileType = sourcecode.swift; path = "MobileCore+ConfigurationTests.swift"; sourceTree = "<group>"; };
		3F3951FA24CA096100F7325B /* MockConfigurationDownloader.swift */ = {isa = PBXFileReference; fileEncoding = 4; lastKnownFileType = sourcecode.swift; path = MockConfigurationDownloader.swift; sourceTree = "<group>"; };
		3F3951FB24CA096100F7325B /* MockNetworkServiceOverrider.swift */ = {isa = PBXFileReference; fileEncoding = 4; lastKnownFileType = sourcecode.swift; path = MockNetworkServiceOverrider.swift; sourceTree = "<group>"; };
		3F3951FC24CA096100F7325B /* EventHub+Testable.swift */ = {isa = PBXFileReference; fileEncoding = 4; lastKnownFileType = sourcecode.swift; path = "EventHub+Testable.swift"; sourceTree = "<group>"; };
		3F3951FD24CA096100F7325B /* MockRulesDownloaderNetworkService.swift */ = {isa = PBXFileReference; fileEncoding = 4; lastKnownFileType = sourcecode.swift; path = MockRulesDownloaderNetworkService.swift; sourceTree = "<group>"; };
		3F3951FE24CA096100F7325B /* SharedStateTestHelper.swift */ = {isa = PBXFileReference; fileEncoding = 4; lastKnownFileType = sourcecode.swift; path = SharedStateTestHelper.swift; sourceTree = "<group>"; };
		3F3951FF24CA096100F7325B /* MockConfigurationDownloaderNetworkService.swift */ = {isa = PBXFileReference; fileEncoding = 4; lastKnownFileType = sourcecode.swift; path = MockConfigurationDownloaderNetworkService.swift; sourceTree = "<group>"; };
		3F39520124CA096100F7325B /* TestableExtensionRuntime.swift */ = {isa = PBXFileReference; fileEncoding = 4; lastKnownFileType = sourcecode.swift; path = TestableExtensionRuntime.swift; sourceTree = "<group>"; };
		3F39520324CA096100F7325B /* ConfigurationStateTests.swift */ = {isa = PBXFileReference; fileEncoding = 4; lastKnownFileType = sourcecode.swift; path = ConfigurationStateTests.swift; sourceTree = "<group>"; };
		3F39520424CA096100F7325B /* ConfigurationDownloaderTests.swift */ = {isa = PBXFileReference; fileEncoding = 4; lastKnownFileType = sourcecode.swift; path = ConfigurationDownloaderTests.swift; sourceTree = "<group>"; };
		3F39520624CA096100F7325B /* LaunchIDManagerTests.swift */ = {isa = PBXFileReference; fileEncoding = 4; lastKnownFileType = sourcecode.swift; path = LaunchIDManagerTests.swift; sourceTree = "<group>"; };
		3F4256FC24F474F4005D4006 /* AEPIntegrationTests.xctest */ = {isa = PBXFileReference; explicitFileType = wrapper.cfbundle; includeInIndex = 0; path = AEPIntegrationTests.xctest; sourceTree = BUILT_PRODUCTS_DIR; };
		3F4256FE24F474F4005D4006 /* IdentityIntegrationTests.swift */ = {isa = PBXFileReference; lastKnownFileType = sourcecode.swift; path = IdentityIntegrationTests.swift; sourceTree = "<group>"; };
		3F42570024F474F4005D4006 /* Info.plist */ = {isa = PBXFileReference; lastKnownFileType = text.plist.xml; path = Info.plist; sourceTree = "<group>"; };
		3F42570F24F4754F005D4006 /* TestableNetworkService.swift */ = {isa = PBXFileReference; lastKnownFileType = sourcecode.swift; path = TestableNetworkService.swift; sourceTree = "<group>"; };
		3F5D45F7251903020040E298 /* LaunchRuleTransformer.swift */ = {isa = PBXFileReference; lastKnownFileType = sourcecode.swift; path = LaunchRuleTransformer.swift; sourceTree = "<group>"; };
		3F5D45F9251904C50040E298 /* LaunchRuleTransformerTests.swift */ = {isa = PBXFileReference; lastKnownFileType = sourcecode.swift; path = LaunchRuleTransformerTests.swift; sourceTree = "<group>"; };
		3F5D45FC25190E8C0040E298 /* rules_testTransform.json */ = {isa = PBXFileReference; fileEncoding = 4; lastKnownFileType = text.json; path = rules_testTransform.json; sourceTree = "<group>"; };
		3F5F9ED02502D34500C8A0B4 /* ConfigurationIntegrationTests.swift */ = {isa = PBXFileReference; lastKnownFileType = sourcecode.swift; path = ConfigurationIntegrationTests.swift; sourceTree = "<group>"; };
		3FB5F7CF24D2848900F0F6DF /* ConfigurationUpdateTests.swift */ = {isa = PBXFileReference; lastKnownFileType = sourcecode.swift; path = ConfigurationUpdateTests.swift; sourceTree = "<group>"; };
		3FB66A9E24CA004400502CAF /* CoreConstants.swift */ = {isa = PBXFileReference; fileEncoding = 4; lastKnownFileType = sourcecode.swift; path = CoreConstants.swift; sourceTree = "<group>"; };
		3FB66A9F24CA004400502CAF /* MobileCore.swift */ = {isa = PBXFileReference; fileEncoding = 4; lastKnownFileType = sourcecode.swift; path = MobileCore.swift; sourceTree = "<group>"; };
		3FB66AA224CA004400502CAF /* MobileCore+Configuration.swift */ = {isa = PBXFileReference; fileEncoding = 4; lastKnownFileType = sourcecode.swift; path = "MobileCore+Configuration.swift"; sourceTree = "<group>"; };
		3FB66AA324CA004400502CAF /* MobileCore+Lifecycle.swift */ = {isa = PBXFileReference; fileEncoding = 4; lastKnownFileType = sourcecode.swift; path = "MobileCore+Lifecycle.swift"; sourceTree = "<group>"; };
		3FB66AA624CA004400502CAF /* EventHubPlaceholderExtension.swift */ = {isa = PBXFileReference; fileEncoding = 4; lastKnownFileType = sourcecode.swift; path = EventHubPlaceholderExtension.swift; sourceTree = "<group>"; };
		3FB66AA724CA004400502CAF /* EventHubConstants.swift */ = {isa = PBXFileReference; fileEncoding = 4; lastKnownFileType = sourcecode.swift; path = EventHubConstants.swift; sourceTree = "<group>"; };
		3FB66AA824CA004400502CAF /* ExtensionContainer.swift */ = {isa = PBXFileReference; fileEncoding = 4; lastKnownFileType = sourcecode.swift; path = ExtensionContainer.swift; sourceTree = "<group>"; };
		3FB66AA924CA004400502CAF /* Event.swift */ = {isa = PBXFileReference; fileEncoding = 4; lastKnownFileType = sourcecode.swift; path = Event.swift; sourceTree = "<group>"; };
		3FB66AAA24CA004400502CAF /* AEPError.swift */ = {isa = PBXFileReference; fileEncoding = 4; lastKnownFileType = sourcecode.swift; path = AEPError.swift; sourceTree = "<group>"; };
		3FB66AAB24CA004400502CAF /* SharedState.swift */ = {isa = PBXFileReference; fileEncoding = 4; lastKnownFileType = sourcecode.swift; path = SharedState.swift; sourceTree = "<group>"; };
		3FB66AAC24CA004400502CAF /* EventHub.swift */ = {isa = PBXFileReference; fileEncoding = 4; lastKnownFileType = sourcecode.swift; path = EventHub.swift; sourceTree = "<group>"; };
		3FB66AAD24CA004400502CAF /* ExtensionRuntime.swift */ = {isa = PBXFileReference; fileEncoding = 4; lastKnownFileType = sourcecode.swift; path = ExtensionRuntime.swift; sourceTree = "<group>"; };
		3FB66AAE24CA004400502CAF /* EventType.swift */ = {isa = PBXFileReference; fileEncoding = 4; lastKnownFileType = sourcecode.swift; path = EventType.swift; sourceTree = "<group>"; };
		3FB66AAF24CA004400502CAF /* EventHubError.swift */ = {isa = PBXFileReference; fileEncoding = 4; lastKnownFileType = sourcecode.swift; path = EventHubError.swift; sourceTree = "<group>"; };
		3FB66AB024CA004400502CAF /* EventSource.swift */ = {isa = PBXFileReference; fileEncoding = 4; lastKnownFileType = sourcecode.swift; path = EventSource.swift; sourceTree = "<group>"; };
		3FB66AB124CA004400502CAF /* EventListenerContainer.swift */ = {isa = PBXFileReference; fileEncoding = 4; lastKnownFileType = sourcecode.swift; path = EventListenerContainer.swift; sourceTree = "<group>"; };
		3FB66AB224CA004400502CAF /* Extension.swift */ = {isa = PBXFileReference; fileEncoding = 4; lastKnownFileType = sourcecode.swift; path = Extension.swift; sourceTree = "<group>"; };
		3FB66AB424CA004400502CAF /* LaunchRule.swift */ = {isa = PBXFileReference; fileEncoding = 4; lastKnownFileType = sourcecode.swift; path = LaunchRule.swift; sourceTree = "<group>"; };
		3FB66AB524CA004400502CAF /* RulesDownloader.swift */ = {isa = PBXFileReference; fileEncoding = 4; lastKnownFileType = sourcecode.swift; path = RulesDownloader.swift; sourceTree = "<group>"; };
		3FB66AB624CA004400502CAF /* LaunchRulesEngine.swift */ = {isa = PBXFileReference; fileEncoding = 4; lastKnownFileType = sourcecode.swift; path = LaunchRulesEngine.swift; sourceTree = "<group>"; };
		3FB66AB724CA004400502CAF /* RulesLoader.swift */ = {isa = PBXFileReference; fileEncoding = 4; lastKnownFileType = sourcecode.swift; path = RulesLoader.swift; sourceTree = "<group>"; };
		3FB66AB824CA004400502CAF /* JSONRulesParser.swift */ = {isa = PBXFileReference; fileEncoding = 4; lastKnownFileType = sourcecode.swift; path = JSONRulesParser.swift; sourceTree = "<group>"; };
		3FB66ABA24CA004400502CAF /* Configuration.swift */ = {isa = PBXFileReference; fileEncoding = 4; lastKnownFileType = sourcecode.swift; path = Configuration.swift; sourceTree = "<group>"; };
		3FB66ABB24CA004400502CAF /* ConfigurationConstants.swift */ = {isa = PBXFileReference; fileEncoding = 4; lastKnownFileType = sourcecode.swift; path = ConfigurationConstants.swift; sourceTree = "<group>"; };
		3FB66ABC24CA004400502CAF /* ConfigurationState.swift */ = {isa = PBXFileReference; fileEncoding = 4; lastKnownFileType = sourcecode.swift; path = ConfigurationState.swift; sourceTree = "<group>"; };
		3FB66ABD24CA004400502CAF /* LaunchIDManager.swift */ = {isa = PBXFileReference; fileEncoding = 4; lastKnownFileType = sourcecode.swift; path = LaunchIDManager.swift; sourceTree = "<group>"; };
		3FB66ABE24CA004400502CAF /* Event+Configuration.swift */ = {isa = PBXFileReference; fileEncoding = 4; lastKnownFileType = sourcecode.swift; path = "Event+Configuration.swift"; sourceTree = "<group>"; };
		3FB66ABF24CA004400502CAF /* ConfigurationDownloadable.swift */ = {isa = PBXFileReference; fileEncoding = 4; lastKnownFileType = sourcecode.swift; path = ConfigurationDownloadable.swift; sourceTree = "<group>"; };
		3FB66AC124CA004400502CAF /* CachedConfiguration.swift */ = {isa = PBXFileReference; fileEncoding = 4; lastKnownFileType = sourcecode.swift; path = CachedConfiguration.swift; sourceTree = "<group>"; };
		3FB66AC224CA004400502CAF /* ConfigurationDownloader.swift */ = {isa = PBXFileReference; fileEncoding = 4; lastKnownFileType = sourcecode.swift; path = ConfigurationDownloader.swift; sourceTree = "<group>"; };
		3FB66AC324CA004400502CAF /* PrivacyStatus.swift */ = {isa = PBXFileReference; fileEncoding = 4; lastKnownFileType = sourcecode.swift; path = PrivacyStatus.swift; sourceTree = "<group>"; };
		3FB66AC424CA004400502CAF /* Cacheable.swift */ = {isa = PBXFileReference; fileEncoding = 4; lastKnownFileType = sourcecode.swift; path = Cacheable.swift; sourceTree = "<group>"; };
		3FE6DDA924C62C090065EA05 /* AEPServicesMocks.framework */ = {isa = PBXFileReference; explicitFileType = wrapper.framework; includeInIndex = 0; path = AEPServicesMocks.framework; sourceTree = BUILT_PRODUCTS_DIR; };
		3FE6DDD124C62EE60065EA05 /* AEPLifecycle.framework */ = {isa = PBXFileReference; explicitFileType = wrapper.framework; includeInIndex = 0; path = AEPLifecycle.framework; sourceTree = BUILT_PRODUCTS_DIR; };
		3FE6DDD324C62EE60065EA05 /* AEPLifecycle.h */ = {isa = PBXFileReference; lastKnownFileType = sourcecode.c.h; path = AEPLifecycle.h; sourceTree = "<group>"; };
		3FE6DDD424C62EE60065EA05 /* Info.plist */ = {isa = PBXFileReference; lastKnownFileType = text.plist.xml; path = Info.plist; sourceTree = "<group>"; };
		3FE6DDD924C62EE60065EA05 /* AEPLifecycleTests.xctest */ = {isa = PBXFileReference; explicitFileType = wrapper.cfbundle; includeInIndex = 0; path = AEPLifecycleTests.xctest; sourceTree = BUILT_PRODUCTS_DIR; };
		3FE6DDE024C62EE60065EA05 /* Info.plist */ = {isa = PBXFileReference; lastKnownFileType = text.plist.xml; path = Info.plist; sourceTree = "<group>"; };
		3FE6DDE824C62F610065EA05 /* AEPServicesMock.h */ = {isa = PBXFileReference; fileEncoding = 4; lastKnownFileType = sourcecode.c.h; name = AEPServicesMock.h; path = AEPServices/Mocks/AEPServicesMock.h; sourceTree = SOURCE_ROOT; };
		3FE6DDE924C62F610065EA05 /* MockNetworkServiceOverrider.swift */ = {isa = PBXFileReference; fileEncoding = 4; lastKnownFileType = sourcecode.swift; name = MockNetworkServiceOverrider.swift; path = AEPServices/Mocks/MockNetworkServiceOverrider.swift; sourceTree = SOURCE_ROOT; };
		3FE6DDEA24C62F610065EA05 /* MockTask.swift */ = {isa = PBXFileReference; fileEncoding = 4; lastKnownFileType = sourcecode.swift; name = MockTask.swift; path = AEPServices/Mocks/MockTask.swift; sourceTree = SOURCE_ROOT; };
		3FE6DDEB24C62F610065EA05 /* MockDataStore.swift */ = {isa = PBXFileReference; fileEncoding = 4; lastKnownFileType = sourcecode.swift; name = MockDataStore.swift; path = AEPServices/Mocks/MockDataStore.swift; sourceTree = SOURCE_ROOT; };
		3FE6DDEC24C62F610065EA05 /* Info.plist */ = {isa = PBXFileReference; lastKnownFileType = text.plist; name = Info.plist; path = AEPServices/Mocks/Info.plist; sourceTree = SOURCE_ROOT; };
		3FE6DDED24C62F610065EA05 /* MockURLSession.swift */ = {isa = PBXFileReference; fileEncoding = 4; lastKnownFileType = sourcecode.swift; name = MockURLSession.swift; path = AEPServices/Mocks/MockURLSession.swift; sourceTree = SOURCE_ROOT; };
		3FE6DDEE24C62F610065EA05 /* MockSystemInfoService.swift */ = {isa = PBXFileReference; fileEncoding = 4; lastKnownFileType = sourcecode.swift; name = MockSystemInfoService.swift; path = AEPServices/Mocks/MockSystemInfoService.swift; sourceTree = SOURCE_ROOT; };
		3FE6DDEF24C62F610065EA05 /* MockDataQueue.swift */ = {isa = PBXFileReference; fileEncoding = 4; lastKnownFileType = sourcecode.swift; name = MockDataQueue.swift; path = AEPServices/Mocks/MockDataQueue.swift; sourceTree = SOURCE_ROOT; };
		3FE6DDF824C630DE0065EA05 /* LifecycleMetricsBuilderTests.swift */ = {isa = PBXFileReference; fileEncoding = 4; lastKnownFileType = sourcecode.swift; path = LifecycleMetricsBuilderTests.swift; sourceTree = "<group>"; };
		3FE6DDF924C630DE0065EA05 /* LifecycleContextDataTests.swift */ = {isa = PBXFileReference; fileEncoding = 4; lastKnownFileType = sourcecode.swift; path = LifecycleContextDataTests.swift; sourceTree = "<group>"; };
		3FE6DDFB24C630DE0065EA05 /* LifecycleMetricsTests.swift */ = {isa = PBXFileReference; fileEncoding = 4; lastKnownFileType = sourcecode.swift; path = LifecycleMetricsTests.swift; sourceTree = "<group>"; };
		3FE6DDFC24C630DE0065EA05 /* LifecycleFunctionalTests.swift */ = {isa = PBXFileReference; fileEncoding = 4; lastKnownFileType = sourcecode.swift; path = LifecycleFunctionalTests.swift; sourceTree = "<group>"; };
		3FE6DDFD24C630DE0065EA05 /* LifecycleStateTests.swift */ = {isa = PBXFileReference; fileEncoding = 4; lastKnownFileType = sourcecode.swift; path = LifecycleStateTests.swift; sourceTree = "<group>"; };
		3FE6DDFE24C630DE0065EA05 /* LifecycleSessionTests.swift */ = {isa = PBXFileReference; fileEncoding = 4; lastKnownFileType = sourcecode.swift; path = LifecycleSessionTests.swift; sourceTree = "<group>"; };
		3FE6DE0624C630EA0065EA05 /* LifecycleState.swift */ = {isa = PBXFileReference; fileEncoding = 4; lastKnownFileType = sourcecode.swift; path = LifecycleState.swift; sourceTree = "<group>"; };
		3FE6DE0724C630EB0065EA05 /* LifecycleMetrics.swift */ = {isa = PBXFileReference; fileEncoding = 4; lastKnownFileType = sourcecode.swift; path = LifecycleMetrics.swift; sourceTree = "<group>"; };
		3FE6DE0824C630EB0065EA05 /* Event+Lifecycle.swift */ = {isa = PBXFileReference; fileEncoding = 4; lastKnownFileType = sourcecode.swift; path = "Event+Lifecycle.swift"; sourceTree = "<group>"; };
		3FE6DE0A24C630EB0065EA05 /* Lifecycle.swift */ = {isa = PBXFileReference; fileEncoding = 4; lastKnownFileType = sourcecode.swift; path = Lifecycle.swift; sourceTree = "<group>"; };
		3FE6DE0B24C630EB0065EA05 /* LifecycleContextData.swift */ = {isa = PBXFileReference; fileEncoding = 4; lastKnownFileType = sourcecode.swift; path = LifecycleContextData.swift; sourceTree = "<group>"; };
		3FE6DE0C24C630EB0065EA05 /* LifecycleConstants.swift */ = {isa = PBXFileReference; fileEncoding = 4; lastKnownFileType = sourcecode.swift; path = LifecycleConstants.swift; sourceTree = "<group>"; };
		3FE6DE0D24C630EB0065EA05 /* LifecycleMetricsBuilder.swift */ = {isa = PBXFileReference; fileEncoding = 4; lastKnownFileType = sourcecode.swift; path = LifecycleMetricsBuilder.swift; sourceTree = "<group>"; };
		3FE6DE1624C631100065EA05 /* LifecycleSession.swift */ = {isa = PBXFileReference; fileEncoding = 4; lastKnownFileType = sourcecode.swift; path = LifecycleSession.swift; sourceTree = "<group>"; };
		3FE6DE2F24C642330065EA05 /* AEPIdentity.framework */ = {isa = PBXFileReference; explicitFileType = wrapper.framework; includeInIndex = 0; path = AEPIdentity.framework; sourceTree = BUILT_PRODUCTS_DIR; };
		3FE6DE3124C642330065EA05 /* AEPIdentity.h */ = {isa = PBXFileReference; lastKnownFileType = sourcecode.c.h; path = AEPIdentity.h; sourceTree = "<group>"; };
		3FE6DE3224C642330065EA05 /* Info.plist */ = {isa = PBXFileReference; lastKnownFileType = text.plist.xml; path = Info.plist; sourceTree = "<group>"; };
		3FE6DE3724C642330065EA05 /* AEPIdentityTests.xctest */ = {isa = PBXFileReference; explicitFileType = wrapper.cfbundle; includeInIndex = 0; path = AEPIdentityTests.xctest; sourceTree = BUILT_PRODUCTS_DIR; };
		3FE6DE3E24C642330065EA05 /* Info.plist */ = {isa = PBXFileReference; lastKnownFileType = text.plist.xml; path = Info.plist; sourceTree = "<group>"; };
		3FE6DE4624C643050065EA05 /* MobileVisitorAuthenticationState.swift */ = {isa = PBXFileReference; fileEncoding = 4; lastKnownFileType = sourcecode.swift; path = MobileVisitorAuthenticationState.swift; sourceTree = "<group>"; };
		3FE6DE4724C643050065EA05 /* URLQueryItem+Identity.swift */ = {isa = PBXFileReference; fileEncoding = 4; lastKnownFileType = sourcecode.swift; path = "URLQueryItem+Identity.swift"; sourceTree = "<group>"; };
		3FE6DE4824C643050065EA05 /* IdentityProperties.swift */ = {isa = PBXFileReference; fileEncoding = 4; lastKnownFileType = sourcecode.swift; path = IdentityProperties.swift; sourceTree = "<group>"; };
		3FE6DE4924C643050065EA05 /* Identity+PublicAPI.swift */ = {isa = PBXFileReference; fileEncoding = 4; lastKnownFileType = sourcecode.swift; path = "Identity+PublicAPI.swift"; sourceTree = "<group>"; };
		3FE6DE4A24C643050065EA05 /* IdentityConstants.swift */ = {isa = PBXFileReference; fileEncoding = 4; lastKnownFileType = sourcecode.swift; path = IdentityConstants.swift; sourceTree = "<group>"; };
		3FE6DE4C24C643050065EA05 /* Networking+Identity.swift */ = {isa = PBXFileReference; fileEncoding = 4; lastKnownFileType = sourcecode.swift; path = "Networking+Identity.swift"; sourceTree = "<group>"; };
		3FE6DE4D24C643050065EA05 /* IdentityState.swift */ = {isa = PBXFileReference; fileEncoding = 4; lastKnownFileType = sourcecode.swift; path = IdentityState.swift; sourceTree = "<group>"; };
		3FE6DE4E24C643060065EA05 /* ECID.swift */ = {isa = PBXFileReference; fileEncoding = 4; lastKnownFileType = sourcecode.swift; path = ECID.swift; sourceTree = "<group>"; };
		3FE6DE4F24C643060065EA05 /* Event+Identity.swift */ = {isa = PBXFileReference; fileEncoding = 4; lastKnownFileType = sourcecode.swift; path = "Event+Identity.swift"; sourceTree = "<group>"; };
		3FE6DE5024C643060065EA05 /* CustomIdentity.swift */ = {isa = PBXFileReference; fileEncoding = 4; lastKnownFileType = sourcecode.swift; path = CustomIdentity.swift; sourceTree = "<group>"; };
		3FE6DE5124C643060065EA05 /* IdentityHit.swift */ = {isa = PBXFileReference; fileEncoding = 4; lastKnownFileType = sourcecode.swift; path = IdentityHit.swift; sourceTree = "<group>"; };
		3FE6DE5224C643060065EA05 /* URLAppender.swift */ = {isa = PBXFileReference; fileEncoding = 4; lastKnownFileType = sourcecode.swift; path = URLAppender.swift; sourceTree = "<group>"; };
		3FE6DE5324C643060065EA05 /* MobileIdentities.swift */ = {isa = PBXFileReference; fileEncoding = 4; lastKnownFileType = sourcecode.swift; path = MobileIdentities.swift; sourceTree = "<group>"; };
		3FE6DE5424C643060065EA05 /* IdentityHitResponse.swift */ = {isa = PBXFileReference; fileEncoding = 4; lastKnownFileType = sourcecode.swift; path = IdentityHitResponse.swift; sourceTree = "<group>"; };
		3FE6DE5524C643060065EA05 /* IdentityHitProcessor.swift */ = {isa = PBXFileReference; fileEncoding = 4; lastKnownFileType = sourcecode.swift; path = IdentityHitProcessor.swift; sourceTree = "<group>"; };
		3FE6DE5624C643060065EA05 /* Identity.swift */ = {isa = PBXFileReference; fileEncoding = 4; lastKnownFileType = sourcecode.swift; path = Identity.swift; sourceTree = "<group>"; };
		3FE6DE5724C643060065EA05 /* Identifiable.swift */ = {isa = PBXFileReference; fileEncoding = 4; lastKnownFileType = sourcecode.swift; path = Identifiable.swift; sourceTree = "<group>"; };
		3FE6DE5824C643060065EA05 /* URL+Identity.swift */ = {isa = PBXFileReference; fileEncoding = 4; lastKnownFileType = sourcecode.swift; path = "URL+Identity.swift"; sourceTree = "<group>"; };
		3FE6DE6C24C643610065EA05 /* ECIDTests.swift */ = {isa = PBXFileReference; fileEncoding = 4; lastKnownFileType = sourcecode.swift; path = ECIDTests.swift; sourceTree = "<group>"; };
		3FE6DE6D24C643610065EA05 /* MobileIdentitiesTests.swift */ = {isa = PBXFileReference; fileEncoding = 4; lastKnownFileType = sourcecode.swift; path = MobileIdentitiesTests.swift; sourceTree = "<group>"; };
		3FE6DE6E24C643610065EA05 /* URL+IdentityTests.swift */ = {isa = PBXFileReference; fileEncoding = 4; lastKnownFileType = sourcecode.swift; path = "URL+IdentityTests.swift"; sourceTree = "<group>"; };
		3FE6DE6F24C643610065EA05 /* URLQueryItem+IdentityTests.swift */ = {isa = PBXFileReference; fileEncoding = 4; lastKnownFileType = sourcecode.swift; path = "URLQueryItem+IdentityTests.swift"; sourceTree = "<group>"; };
		3FE6DE7024C643620065EA05 /* IdentityStateTests.swift */ = {isa = PBXFileReference; fileEncoding = 4; lastKnownFileType = sourcecode.swift; path = IdentityStateTests.swift; sourceTree = "<group>"; };
		3FE6DE7124C643620065EA05 /* IdentityFunctionalTests.swift */ = {isa = PBXFileReference; fileEncoding = 4; lastKnownFileType = sourcecode.swift; path = IdentityFunctionalTests.swift; sourceTree = "<group>"; };
		3FE6DE7224C643620065EA05 /* URLAppenderTests.swift */ = {isa = PBXFileReference; fileEncoding = 4; lastKnownFileType = sourcecode.swift; path = URLAppenderTests.swift; sourceTree = "<group>"; };
		3FE6DE7324C643620065EA05 /* IdentityHitProcessorTests.swift */ = {isa = PBXFileReference; fileEncoding = 4; lastKnownFileType = sourcecode.swift; path = IdentityHitProcessorTests.swift; sourceTree = "<group>"; };
		3FE6DE7424C643620065EA05 /* IdentityHitResponseTests.swift */ = {isa = PBXFileReference; fileEncoding = 4; lastKnownFileType = sourcecode.swift; path = IdentityHitResponseTests.swift; sourceTree = "<group>"; };
		3FE6DE7524C643620065EA05 /* NetworkService+IdentityTests.swift */ = {isa = PBXFileReference; fileEncoding = 4; lastKnownFileType = sourcecode.swift; path = "NetworkService+IdentityTests.swift"; sourceTree = "<group>"; };
		3FE6DE7624C643620065EA05 /* IdentityTests.swift */ = {isa = PBXFileReference; fileEncoding = 4; lastKnownFileType = sourcecode.swift; path = IdentityTests.swift; sourceTree = "<group>"; };
		3FE6DE7724C643620065EA05 /* IdentityPropertiesTests.swift */ = {isa = PBXFileReference; fileEncoding = 4; lastKnownFileType = sourcecode.swift; path = IdentityPropertiesTests.swift; sourceTree = "<group>"; };
		3FE6DE8724C643EA0065EA05 /* TestableExtensionRuntime.swift */ = {isa = PBXFileReference; fileEncoding = 4; lastKnownFileType = sourcecode.swift; path = TestableExtensionRuntime.swift; sourceTree = "<group>"; };
		3FEEA0DB2522436E007EC317 /* rules_pii.json */ = {isa = PBXFileReference; fileEncoding = 4; lastKnownFileType = text.json; path = rules_pii.json; sourceTree = "<group>"; };
		3FF8170A24D89B160064DFA1 /* AEPCoreMocks.framework */ = {isa = PBXFileReference; explicitFileType = wrapper.framework; includeInIndex = 0; path = AEPCoreMocks.framework; sourceTree = BUILT_PRODUCTS_DIR; };
		3FF8171224D89B500064DFA1 /* Event+Timestamp.swift */ = {isa = PBXFileReference; fileEncoding = 4; lastKnownFileType = sourcecode.swift; name = "Event+Timestamp.swift"; path = "AEPCore/Mocks/Event+Timestamp.swift"; sourceTree = SOURCE_ROOT; };
		3FF8171324D89B500064DFA1 /* AEPCoreMocks.h */ = {isa = PBXFileReference; fileEncoding = 4; lastKnownFileType = sourcecode.c.h; name = AEPCoreMocks.h; path = AEPCore/Mocks/AEPCoreMocks.h; sourceTree = SOURCE_ROOT; };
		3FF8171424D89B500064DFA1 /* Info.plist */ = {isa = PBXFileReference; lastKnownFileType = text.plist; name = Info.plist; path = AEPCore/Mocks/Info.plist; sourceTree = SOURCE_ROOT; };
		3FF8171524D89B500064DFA1 /* TestableExtensionRuntime.swift */ = {isa = PBXFileReference; fileEncoding = 4; lastKnownFileType = sourcecode.swift; name = TestableExtensionRuntime.swift; path = AEPCore/Mocks/TestableExtensionRuntime.swift; sourceTree = SOURCE_ROOT; };
		3FF829442507E9F500483C74 /* ADBMobileConfig-OptedOut.json */ = {isa = PBXFileReference; lastKnownFileType = text.json; path = "ADBMobileConfig-OptedOut.json"; sourceTree = "<group>"; };
		3FF829462507EBE400483C74 /* LifecycleIntegrationTests.swift */ = {isa = PBXFileReference; lastKnownFileType = sourcecode.swift; path = LifecycleIntegrationTests.swift; sourceTree = "<group>"; };
		3FF829482507F8AA00483C74 /* rules_lifecycle.json */ = {isa = PBXFileReference; lastKnownFileType = text.json; path = rules_lifecycle.json; sourceTree = "<group>"; };
		3FF829682509937100483C74 /* SignalIntegrationTests.swift */ = {isa = PBXFileReference; lastKnownFileType = sourcecode.swift; path = SignalIntegrationTests.swift; sourceTree = "<group>"; };
		3FF8296B2509942300483C74 /* rules_signal.json */ = {isa = PBXFileReference; fileEncoding = 4; lastKnownFileType = text.json; path = rules_signal.json; sourceTree = "<group>"; };
		4107BA7054E313DACA0D4EF4 /* Pods-AEPCoreTests.release.xcconfig */ = {isa = PBXFileReference; includeInIndex = 1; lastKnownFileType = text.xcconfig; name = "Pods-AEPCoreTests.release.xcconfig"; path = "Target Support Files/Pods-AEPCoreTests/Pods-AEPCoreTests.release.xcconfig"; sourceTree = "<group>"; };
		41E5D22C6D72CCCF26904EDE /* Pods-AEPSignalTests.debug.xcconfig */ = {isa = PBXFileReference; includeInIndex = 1; lastKnownFileType = text.xcconfig; name = "Pods-AEPSignalTests.debug.xcconfig"; path = "Target Support Files/Pods-AEPSignalTests/Pods-AEPSignalTests.debug.xcconfig"; sourceTree = "<group>"; };
		57BD6E641AFED0510599B36C /* Pods_AEPCore.framework */ = {isa = PBXFileReference; explicitFileType = wrapper.framework; includeInIndex = 0; path = Pods_AEPCore.framework; sourceTree = BUILT_PRODUCTS_DIR; };
		5A089B5A7E9F846B8CB9EB34 /* Pods-AEPIntegrationTests.debug.xcconfig */ = {isa = PBXFileReference; includeInIndex = 1; lastKnownFileType = text.xcconfig; name = "Pods-AEPIntegrationTests.debug.xcconfig"; path = "Target Support Files/Pods-AEPIntegrationTests/Pods-AEPIntegrationTests.debug.xcconfig"; sourceTree = "<group>"; };
		6D652C6627B749495CEE65C1 /* Pods-TestApp.debug.xcconfig */ = {isa = PBXFileReference; includeInIndex = 1; lastKnownFileType = text.xcconfig; name = "Pods-TestApp.debug.xcconfig"; path = "Target Support Files/Pods-TestApp/Pods-TestApp.debug.xcconfig"; sourceTree = "<group>"; };
		75408CF62948EA0A00C44CE1 /* AtomicCounterTests.swift */ = {isa = PBXFileReference; lastKnownFileType = sourcecode.swift; path = AtomicCounterTests.swift; sourceTree = "<group>"; };
		7814B23225CB455200841429 /* URL+Validator.swift */ = {isa = PBXFileReference; lastKnownFileType = sourcecode.swift; path = "URL+Validator.swift"; sourceTree = "<group>"; };
		786C000425B8EE2100F26D34 /* DefaultHeadersFormatter.swift */ = {isa = PBXFileReference; lastKnownFileType = sourcecode.swift; path = DefaultHeadersFormatter.swift; sourceTree = "<group>"; };
		786C001425B8EE6200F26D34 /* HttpConnectionConstants.swift */ = {isa = PBXFileReference; lastKnownFileType = sourcecode.swift; path = HttpConnectionConstants.swift; sourceTree = "<group>"; };
		786C004725B8F43E00F26D34 /* DefaultHeadersFormatterTests.swift */ = {isa = PBXFileReference; lastKnownFileType = sourcecode.swift; path = DefaultHeadersFormatterTests.swift; sourceTree = "<group>"; };
		787505DF25A67BE200E5203E /* TestZipSlip.zip */ = {isa = PBXFileReference; lastKnownFileType = archive.zip; path = TestZipSlip.zip; sourceTree = "<group>"; };
		78AA4EB92502DF2200205AE9 /* ZipArchiveTest.swift */ = {isa = PBXFileReference; lastKnownFileType = sourcecode.swift; path = ZipArchiveTest.swift; sourceTree = "<group>"; };
		78AA4EBB2502E42400205AE9 /* TestCorruptFile.zip */ = {isa = PBXFileReference; lastKnownFileType = archive.zip; path = TestCorruptFile.zip; sourceTree = "<group>"; };
		78AA4EBD2502F4AF00205AE9 /* TestInvalidCompressionMethod.zip */ = {isa = PBXFileReference; lastKnownFileType = archive.zip; path = TestInvalidCompressionMethod.zip; sourceTree = "<group>"; };
		78AA4EBF2509731A00205AE9 /* FileManager+ZipTests.swift */ = {isa = PBXFileReference; lastKnownFileType = sourcecode.swift; path = "FileManager+ZipTests.swift"; sourceTree = "<group>"; };
		78AA4EC1250AB55800205AE9 /* TestLarge.zip */ = {isa = PBXFileReference; lastKnownFileType = archive.zip; path = TestLarge.zip; sourceTree = "<group>"; };
		78AA4EC32513AD2000205AE9 /* ConfigurationFileInPathTests.swift */ = {isa = PBXFileReference; lastKnownFileType = sourcecode.swift; path = ConfigurationFileInPathTests.swift; sourceTree = "<group>"; };
		78AA4EC52513AE3900205AE9 /* ConfigurationLifecycleResponseTests.swift */ = {isa = PBXFileReference; lastKnownFileType = sourcecode.swift; path = ConfigurationLifecycleResponseTests.swift; sourceTree = "<group>"; };
		78AA4EC82513AEBD00205AE9 /* ConfigurationPrivacyStatusTests.swift */ = {isa = PBXFileReference; lastKnownFileType = sourcecode.swift; path = ConfigurationPrivacyStatusTests.swift; sourceTree = "<group>"; };
		78AA4ECA2513AF4200205AE9 /* ConfigurationAppIDTests.swift */ = {isa = PBXFileReference; lastKnownFileType = sourcecode.swift; path = ConfigurationAppIDTests.swift; sourceTree = "<group>"; };
		78B36A7725CA0D7700D6D25F /* UIUtils.swift */ = {isa = PBXFileReference; lastKnownFileType = sourcecode.swift; path = UIUtils.swift; sourceTree = "<group>"; };
		78B36A9525CA1C2D00D6D25F /* Dismissible.swift */ = {isa = PBXFileReference; lastKnownFileType = sourcecode.swift; path = Dismissible.swift; sourceTree = "<group>"; };
		78B36AB325CA1FCE00D6D25F /* FullscreenPresentable.swift */ = {isa = PBXFileReference; lastKnownFileType = sourcecode.swift; path = FullscreenPresentable.swift; sourceTree = "<group>"; };
		78B36AED25CA210E00D6D25F /* FloatingButtonPresentable.swift */ = {isa = PBXFileReference; lastKnownFileType = sourcecode.swift; path = FloatingButtonPresentable.swift; sourceTree = "<group>"; };
		78F2E2D327FF7B900073CE00 /* ServiceProviderTests.swift */ = {isa = PBXFileReference; lastKnownFileType = sourcecode.swift; path = ServiceProviderTests.swift; sourceTree = "<group>"; };
		8D83561969E15C045AEBC014 /* Pods_AEPLifecycleTests.framework */ = {isa = PBXFileReference; explicitFileType = wrapper.framework; includeInIndex = 0; path = Pods_AEPLifecycleTests.framework; sourceTree = BUILT_PRODUCTS_DIR; };
		92027B3E25C9C1A7007BE140 /* UIService.swift */ = {isa = PBXFileReference; lastKnownFileType = sourcecode.swift; path = UIService.swift; sourceTree = "<group>"; };
		92027B9825C9EAF2007BE140 /* MockUIService.swift */ = {isa = PBXFileReference; lastKnownFileType = sourcecode.swift; path = MockUIService.swift; sourceTree = "<group>"; };
		923547EA25BF9C6600BEA9A3 /* AEPUIService.swift */ = {isa = PBXFileReference; lastKnownFileType = sourcecode.swift; path = AEPUIService.swift; sourceTree = "<group>"; };
		923547FB25BFF18200BEA9A3 /* FloatingButton.swift */ = {isa = PBXFileReference; lastKnownFileType = sourcecode.swift; path = FloatingButton.swift; sourceTree = "<group>"; };
		9235481925BFF19800BEA9A3 /* FloatingButtonDelegate.swift */ = {isa = PBXFileReference; lastKnownFileType = sourcecode.swift; path = FloatingButtonDelegate.swift; sourceTree = "<group>"; };
		9239713F25A6380A0056A3E5 /* MessagingDelegate.swift */ = {isa = PBXFileReference; lastKnownFileType = sourcecode.swift; path = MessagingDelegate.swift; sourceTree = "<group>"; };
		923972B225AD844E0056A3E5 /* UIApplication+Window.swift */ = {isa = PBXFileReference; lastKnownFileType = sourcecode.swift; path = "UIApplication+Window.swift"; sourceTree = "<group>"; };
		923973CC25AF92140056A3E5 /* FullscreenMessageTests.swift */ = {isa = PBXFileReference; lastKnownFileType = sourcecode.swift; path = FullscreenMessageTests.swift; sourceTree = "<group>"; };
		92490BE6258BE23A00762B04 /* MessageMonitorServiceTest.swift */ = {isa = PBXFileReference; lastKnownFileType = sourcecode.swift; path = MessageMonitorServiceTest.swift; sourceTree = "<group>"; };
		92867D6425C0B56400E32CDC /* FloatingButtonTests.swift */ = {isa = PBXFileReference; lastKnownFileType = sourcecode.swift; path = FloatingButtonTests.swift; sourceTree = "<group>"; };
		92EEA56F25885C1C00DBA3EE /* FullscreenMessage.swift */ = {isa = PBXFileReference; lastKnownFileType = sourcecode.swift; path = FullscreenMessage.swift; sourceTree = "<group>"; };
		92EEA5F5258933A600DBA3EE /* FullscreenMessageDelegate.swift */ = {isa = PBXFileReference; lastKnownFileType = sourcecode.swift; path = FullscreenMessageDelegate.swift; sourceTree = "<group>"; };
		92EEA6052589343700DBA3EE /* MessageMonitor.swift */ = {isa = PBXFileReference; lastKnownFileType = sourcecode.swift; path = MessageMonitor.swift; sourceTree = "<group>"; };
		92F06BFB25B8F1FE004C1700 /* MessageMonitoring.swift */ = {isa = PBXFileReference; lastKnownFileType = sourcecode.swift; path = MessageMonitoring.swift; sourceTree = "<group>"; };
		92F06D0325BA33F3004C1700 /* Showable.swift */ = {isa = PBXFileReference; lastKnownFileType = sourcecode.swift; path = Showable.swift; sourceTree = "<group>"; };
		93CFCD63764CE54E145E7D8F /* Pods-AEPSignalTests.release.xcconfig */ = {isa = PBXFileReference; includeInIndex = 1; lastKnownFileType = text.xcconfig; name = "Pods-AEPSignalTests.release.xcconfig"; path = "Target Support Files/Pods-AEPSignalTests/Pods-AEPSignalTests.release.xcconfig"; sourceTree = "<group>"; };
		9DE12D90D1BAF0798BC007AB /* Pods-AEPCore.release.xcconfig */ = {isa = PBXFileReference; includeInIndex = 1; lastKnownFileType = text.xcconfig; name = "Pods-AEPCore.release.xcconfig"; path = "Target Support Files/Pods-AEPCore/Pods-AEPCore.release.xcconfig"; sourceTree = "<group>"; };
		A5F5A65742E1DBDC25CF9F98 /* Pods-AEPIdentityTests.debug.xcconfig */ = {isa = PBXFileReference; includeInIndex = 1; lastKnownFileType = text.xcconfig; name = "Pods-AEPIdentityTests.debug.xcconfig"; path = "Target Support Files/Pods-AEPIdentityTests/Pods-AEPIdentityTests.debug.xcconfig"; sourceTree = "<group>"; };
		AA4461A0B65C5DFE219540A5 /* Pods-TestApp.release.xcconfig */ = {isa = PBXFileReference; includeInIndex = 1; lastKnownFileType = text.xcconfig; name = "Pods-TestApp.release.xcconfig"; path = "Target Support Files/Pods-TestApp/Pods-TestApp.release.xcconfig"; sourceTree = "<group>"; };
		AC1089C826DD87C0004ABAC4 /* XDMLanguage.swift */ = {isa = PBXFileReference; fileEncoding = 4; lastKnownFileType = sourcecode.swift; path = XDMLanguage.swift; sourceTree = "<group>"; };
		AC4D8D4526D9AC0200A86435 /* EventTests.swift */ = {isa = PBXFileReference; fileEncoding = 4; lastKnownFileType = sourcecode.swift; path = EventTests.swift; sourceTree = "<group>"; };
		AC838996795DECE800B0A11B /* Pods-AEPIdentityTests.release.xcconfig */ = {isa = PBXFileReference; includeInIndex = 1; lastKnownFileType = text.xcconfig; name = "Pods-AEPIdentityTests.release.xcconfig"; path = "Target Support Files/Pods-AEPIdentityTests/Pods-AEPIdentityTests.release.xcconfig"; sourceTree = "<group>"; };
		ACC7A9752A0EA51F001A04FB /* EventHistoryIntegrationTests.swift */ = {isa = PBXFileReference; lastKnownFileType = sourcecode.swift; path = EventHistoryIntegrationTests.swift; sourceTree = "<group>"; };
		ACC7A9792A12AF9D001A04FB /* rules_attach.json */ = {isa = PBXFileReference; fileEncoding = 4; lastKnownFileType = text.json; path = rules_attach.json; sourceTree = "<group>"; };
		ACC7A97A2A12AF9D001A04FB /* rules_attach.zip */ = {isa = PBXFileReference; lastKnownFileType = archive.zip; path = rules_attach.zip; sourceTree = "<group>"; };
		ACD255AE26CE353000532B1E /* LifecycleV2StateManager.swift */ = {isa = PBXFileReference; lastKnownFileType = sourcecode.swift; path = LifecycleV2StateManager.swift; sourceTree = "<group>"; };
		ACD255B026CE51EA00532B1E /* LifecycleV2StateManagerTests.swift */ = {isa = PBXFileReference; lastKnownFileType = sourcecode.swift; path = LifecycleV2StateManagerTests.swift; sourceTree = "<group>"; };
		AE1AFF2E227272FC92CF7ABE /* Pods_AEPIdentityTests.framework */ = {isa = PBXFileReference; explicitFileType = wrapper.framework; includeInIndex = 0; path = Pods_AEPIdentityTests.framework; sourceTree = BUILT_PRODUCTS_DIR; };
		B59C21EF8D78FC053D2404B0 /* Pods_TestApp.framework */ = {isa = PBXFileReference; explicitFileType = wrapper.framework; includeInIndex = 0; path = Pods_TestApp.framework; sourceTree = BUILT_PRODUCTS_DIR; };
		B6D6A018265EC9D8005042BE /* FloatingButtonPosition.swift */ = {isa = PBXFileReference; lastKnownFileType = sourcecode.swift; path = FloatingButtonPosition.swift; sourceTree = "<group>"; };
		B6D6A02C26601279005042BE /* FloatingButtonPositionTests.swift */ = {isa = PBXFileReference; lastKnownFileType = sourcecode.swift; path = FloatingButtonPositionTests.swift; sourceTree = "<group>"; };
		BB00E26624D8C94600C578C1 /* TokenFinder.swift */ = {isa = PBXFileReference; fileEncoding = 4; lastKnownFileType = sourcecode.swift; path = TokenFinder.swift; sourceTree = "<group>"; };
		BB00E26724D8C94600C578C1 /* Dictionary+Flatten.swift */ = {isa = PBXFileReference; fileEncoding = 4; lastKnownFileType = sourcecode.swift; path = "Dictionary+Flatten.swift"; sourceTree = "<group>"; };
		BB00E26A24D8C9A600C578C1 /* Date+Format.swift */ = {isa = PBXFileReference; fileEncoding = 4; lastKnownFileType = sourcecode.swift; path = "Date+Format.swift"; sourceTree = "<group>"; };
		BB00E26C24D9BF6C00C578C1 /* URLUtility.swift */ = {isa = PBXFileReference; lastKnownFileType = sourcecode.swift; path = URLUtility.swift; sourceTree = "<group>"; };
		BB0E397124FD56100050C181 /* RulesEngineNativeLogging.swift */ = {isa = PBXFileReference; lastKnownFileType = sourcecode.swift; path = RulesEngineNativeLogging.swift; sourceTree = "<group>"; };
		BB244F7C2666DBAE00F427BC /* rules_testMatcherGt_2_types.json */ = {isa = PBXFileReference; fileEncoding = 4; lastKnownFileType = text.json; path = rules_testMatcherGt_2_types.json; sourceTree = "<group>"; };
		BB3E86DC24F86B4100E39C53 /* rules_testUrlenc.json */ = {isa = PBXFileReference; lastKnownFileType = text.json; path = rules_testUrlenc.json; sourceTree = "<group>"; };
		BB3E86DF24F86E6200E39C53 /* rules_testUrlenc_invalidFnName.json */ = {isa = PBXFileReference; fileEncoding = 4; lastKnownFileType = text.json; path = rules_testUrlenc_invalidFnName.json; sourceTree = "<group>"; };
		BB3E86E124F975E000E39C53 /* rules_testMatcherWithDifferentTypesOfParameters.json */ = {isa = PBXFileReference; fileEncoding = 4; lastKnownFileType = text.json; path = rules_testMatcherWithDifferentTypesOfParameters.json; sourceTree = "<group>"; };
		BB3E86E324F99C9600E39C53 /* IdentityPublicAPITests.swift */ = {isa = PBXFileReference; fileEncoding = 4; lastKnownFileType = sourcecode.swift; name = IdentityPublicAPITests.swift; path = AEPIdentity/Tests/IdentityPublicAPITests.swift; sourceTree = SOURCE_ROOT; };
		BB59402924CF6CA200EE0C6C /* LaunchRulesEngineTests.swift */ = {isa = PBXFileReference; lastKnownFileType = sourcecode.swift; path = LaunchRulesEngineTests.swift; sourceTree = "<group>"; };
		BB8D436125F99CDD0046E230 /* PrettyDictionary.swift */ = {isa = PBXFileReference; fileEncoding = 4; lastKnownFileType = sourcecode.swift; path = PrettyDictionary.swift; sourceTree = "<group>"; };
		BB8D437125F99DFF0046E230 /* PrettyDictionaryTests.swift */ = {isa = PBXFileReference; fileEncoding = 4; lastKnownFileType = sourcecode.swift; path = PrettyDictionaryTests.swift; sourceTree = "<group>"; };
		BBA1E96725F0506B00999DD2 /* DataMarshaller.swift */ = {isa = PBXFileReference; lastKnownFileType = sourcecode.swift; path = DataMarshaller.swift; sourceTree = "<group>"; };
		BBA1E97725F099D000999DD2 /* DataMarshallerTests.swift */ = {isa = PBXFileReference; lastKnownFileType = sourcecode.swift; path = DataMarshallerTests.swift; sourceTree = "<group>"; };
		BBA5129724F4588E0030DAD1 /* rules_testGroupLogicalOperators.json */ = {isa = PBXFileReference; lastKnownFileType = text.json; path = rules_testGroupLogicalOperators.json; sourceTree = "<group>"; };
		BBA5129A24F477550030DAD1 /* rules_testMatcherNe.json */ = {isa = PBXFileReference; lastKnownFileType = text.json; path = rules_testMatcherNe.json; sourceTree = "<group>"; };
		BBA5129C24F4899B0030DAD1 /* rules_testMatcherGt.json */ = {isa = PBXFileReference; lastKnownFileType = text.json; path = rules_testMatcherGt.json; sourceTree = "<group>"; };
		BBA5129E24F4A14C0030DAD1 /* rules_testMatcherGe.json */ = {isa = PBXFileReference; lastKnownFileType = text.json; path = rules_testMatcherGe.json; sourceTree = "<group>"; };
		BBA512A024F4A15C0030DAD1 /* rules_testMatcherLt.json */ = {isa = PBXFileReference; lastKnownFileType = text.json; path = rules_testMatcherLt.json; sourceTree = "<group>"; };
		BBA512A224F4A16A0030DAD1 /* rules_testMatcherLe.json */ = {isa = PBXFileReference; lastKnownFileType = text.json; path = rules_testMatcherLe.json; sourceTree = "<group>"; };
		BBA512A424F4A1790030DAD1 /* rules_testMatcherCo.json */ = {isa = PBXFileReference; lastKnownFileType = text.json; path = rules_testMatcherCo.json; sourceTree = "<group>"; };
		BBA512A624F4A18B0030DAD1 /* rules_testMatcherNc.json */ = {isa = PBXFileReference; lastKnownFileType = text.json; path = rules_testMatcherNc.json; sourceTree = "<group>"; };
		BBA512A824F4A7EE0030DAD1 /* rules_testMatcherNx.json */ = {isa = PBXFileReference; lastKnownFileType = text.json; path = rules_testMatcherNx.json; sourceTree = "<group>"; };
		BBA512B124F5CF380030DAD1 /* rules_testAttachData.json */ = {isa = PBXFileReference; fileEncoding = 4; lastKnownFileType = text.json; path = rules_testAttachData.json; sourceTree = "<group>"; };
		BBA512B224F5CF380030DAD1 /* rules_testModifyData.json */ = {isa = PBXFileReference; fileEncoding = 4; lastKnownFileType = text.json; path = rules_testModifyData.json; sourceTree = "<group>"; };
		BBA512B624F6C4D90030DAD1 /* rules_testAttachData_invalidJson.json */ = {isa = PBXFileReference; fileEncoding = 4; lastKnownFileType = text.json; path = rules_testAttachData_invalidJson.json; sourceTree = "<group>"; };
		BBA512BA24F6C6CA0030DAD1 /* rules_testModifyData_invalidJson.json */ = {isa = PBXFileReference; fileEncoding = 4; lastKnownFileType = text.json; path = rules_testModifyData_invalidJson.json; sourceTree = "<group>"; };
		BBE1294E24DBBBD60045CD8D /* Dictionary+FlattenTests.swift */ = {isa = PBXFileReference; lastKnownFileType = sourcecode.swift; path = "Dictionary+FlattenTests.swift"; sourceTree = "<group>"; };
		BBE1295024DBCE870045CD8D /* TokenFinderTests.swift */ = {isa = PBXFileReference; lastKnownFileType = sourcecode.swift; path = TokenFinderTests.swift; sourceTree = "<group>"; };
		BF38CD87294C4044006FF893 /* XDMLanguageTests.swift */ = {isa = PBXFileReference; lastKnownFileType = sourcecode.swift; path = XDMLanguageTests.swift; sourceTree = "<group>"; };
		BF4A6EB726BB3B9D00612434 /* rules_testDispatchEventCopy.json */ = {isa = PBXFileReference; fileEncoding = 4; lastKnownFileType = text.json; path = rules_testDispatchEventCopy.json; sourceTree = "<group>"; };
		BF4A6EE626BB47FE00612434 /* rules_testDispatchEventNewData.json */ = {isa = PBXFileReference; fileEncoding = 4; lastKnownFileType = text.json; path = rules_testDispatchEventNewData.json; sourceTree = "<group>"; };
		BF4A6F0426BB48A200612434 /* rules_testDispatchEventNewNoData.json */ = {isa = PBXFileReference; fileEncoding = 4; lastKnownFileType = text.json; path = rules_testDispatchEventNewNoData.json; sourceTree = "<group>"; };
		BF4A6F2226BB4A1A00612434 /* rules_testDispatchEventNoAction.json */ = {isa = PBXFileReference; fileEncoding = 4; lastKnownFileType = text.json; path = rules_testDispatchEventNoAction.json; sourceTree = "<group>"; };
		BF4A6F2326BB4A1A00612434 /* rules_testDispatchEventInvalidAction.json */ = {isa = PBXFileReference; fileEncoding = 4; lastKnownFileType = text.json; path = rules_testDispatchEventInvalidAction.json; sourceTree = "<group>"; };
		BF4A6F2426BB4A1B00612434 /* rules_testDispatchEventNoSource.json */ = {isa = PBXFileReference; fileEncoding = 4; lastKnownFileType = text.json; path = rules_testDispatchEventNoSource.json; sourceTree = "<group>"; };
		BF4A6F2526BB4A1B00612434 /* rules_testDispatchEventNoType.json */ = {isa = PBXFileReference; fileEncoding = 4; lastKnownFileType = text.json; path = rules_testDispatchEventNoType.json; sourceTree = "<group>"; };
		BF4A6F8C26BBAE6500612434 /* rules_testDispatchEventChain.json */ = {isa = PBXFileReference; fileEncoding = 4; lastKnownFileType = text.json; path = rules_testDispatchEventChain.json; sourceTree = "<group>"; };
		BF4A709D26CCCF5400612434 /* RulesEngineIntegrationTests.swift */ = {isa = PBXFileReference; lastKnownFileType = sourcecode.swift; path = RulesEngineIntegrationTests.swift; sourceTree = "<group>"; };
		BF4A70AD26CCD27900612434 /* rules_dispatch_consequence.json */ = {isa = PBXFileReference; lastKnownFileType = text.json; path = rules_dispatch_consequence.json; sourceTree = "<group>"; };
		BF4A70BD26CCD30800612434 /* rules_dispatch_consequence.zip */ = {isa = PBXFileReference; lastKnownFileType = archive.zip; path = rules_dispatch_consequence.zip; sourceTree = "<group>"; };
		CBB1F735C1AAEA1CD448B2C0 /* Pods-AEPLifecycleTests.debug.xcconfig */ = {isa = PBXFileReference; includeInIndex = 1; lastKnownFileType = text.xcconfig; name = "Pods-AEPLifecycleTests.debug.xcconfig"; path = "Target Support Files/Pods-AEPLifecycleTests/Pods-AEPLifecycleTests.debug.xcconfig"; sourceTree = "<group>"; };
		D42C989B26CAE6DA002E3184 /* LifecycleV2.swift */ = {isa = PBXFileReference; lastKnownFileType = sourcecode.swift; path = LifecycleV2.swift; sourceTree = "<group>"; };
		D42C989D26CAE790002E3184 /* LifecycleV2Constants.swift */ = {isa = PBXFileReference; lastKnownFileType = sourcecode.swift; path = LifecycleV2Constants.swift; sourceTree = "<group>"; };
		D855F28C43DD8DA6A4B6ACFE /* Pods_AEPIntegrationTests.framework */ = {isa = PBXFileReference; explicitFileType = wrapper.framework; includeInIndex = 0; path = Pods_AEPIntegrationTests.framework; sourceTree = BUILT_PRODUCTS_DIR; };
		FC7A9CEC59D6694933A01324 /* Pods-AEPLifecycleTests.release.xcconfig */ = {isa = PBXFileReference; includeInIndex = 1; lastKnownFileType = text.xcconfig; name = "Pods-AEPLifecycleTests.release.xcconfig"; path = "Target Support Files/Pods-AEPLifecycleTests/Pods-AEPLifecycleTests.release.xcconfig"; sourceTree = "<group>"; };
/* End PBXFileReference section */

/* Begin PBXFrameworksBuildPhase section */
		21CAC0D32422917600C11388 /* Frameworks */ = {
			isa = PBXFrameworksBuildPhase;
			buildActionMask = 2147483647;
			files = (
				B3E6E9762859BEC553298E95 /* Pods_AEPCore.framework in Frameworks */,
			);
			runOnlyForDeploymentPostprocessing = 0;
		};
		21CAC0DC2422917600C11388 /* Frameworks */ = {
			isa = PBXFrameworksBuildPhase;
			buildActionMask = 2147483647;
			files = (
				3FF8171C24D89B8F0064DFA1 /* AEPCoreMocks.framework in Frameworks */,
				3FE6DDBC24C62DA80065EA05 /* AEPServicesMocks.framework in Frameworks */,
				3F03984224BE65170019F095 /* AEPServices.framework in Frameworks */,
				21CAC0E02422917600C11388 /* AEPCore.framework in Frameworks */,
				1828CCDD7C5AFAAB33BEA6C8 /* Pods_AEPCoreTests.framework in Frameworks */,
			);
			runOnlyForDeploymentPostprocessing = 0;
		};
		24B4934C24D4C31100AA38D9 /* Frameworks */ = {
			isa = PBXFrameworksBuildPhase;
			buildActionMask = 2147483647;
			files = (
			);
			runOnlyForDeploymentPostprocessing = 0;
		};
		24B4935424D4C31100AA38D9 /* Frameworks */ = {
			isa = PBXFrameworksBuildPhase;
			buildActionMask = 2147483647;
			files = (
				24B4935824D4C31100AA38D9 /* AEPSignal.framework in Frameworks */,
				E1D4AFEFF51B009BFC7BDF9E /* Pods_AEPSignalTests.framework in Frameworks */,
			);
			runOnlyForDeploymentPostprocessing = 0;
		};
		3F03978424BE5DD30019F095 /* Frameworks */ = {
			isa = PBXFrameworksBuildPhase;
			buildActionMask = 2147483647;
			files = (
			);
			runOnlyForDeploymentPostprocessing = 0;
		};
		3F03978C24BE5DD30019F095 /* Frameworks */ = {
			isa = PBXFrameworksBuildPhase;
			buildActionMask = 2147483647;
			files = (
				3FE6DDBA24C62CAF0065EA05 /* AEPServicesMocks.framework in Frameworks */,
				3F03979024BE5DD30019F095 /* AEPServices.framework in Frameworks */,
			);
			runOnlyForDeploymentPostprocessing = 0;
		};
		3F4256F924F474F4005D4006 /* Frameworks */ = {
			isa = PBXFrameworksBuildPhase;
			buildActionMask = 2147483647;
			files = (
				3F2F12BB24F6D07E00600CB4 /* AEPIdentity.framework in Frameworks */,
				3F2F12BC24F6D07E00600CB4 /* AEPLifecycle.framework in Frameworks */,
				3F2F12BD24F6D07E00600CB4 /* AEPServices.framework in Frameworks */,
				3F2F12BE24F6D07E00600CB4 /* AEPSignal.framework in Frameworks */,
				3F42570124F474F4005D4006 /* AEPCore.framework in Frameworks */,
				380ECFBFE9B4654A66A8F119 /* Pods_AEPIntegrationTests.framework in Frameworks */,
			);
			runOnlyForDeploymentPostprocessing = 0;
		};
		3FE6DDA624C62C090065EA05 /* Frameworks */ = {
			isa = PBXFrameworksBuildPhase;
			buildActionMask = 2147483647;
			files = (
				24CE74B126D40483008F9EFD /* XCTest.framework in Frameworks */,
			);
			runOnlyForDeploymentPostprocessing = 0;
		};
		3FE6DDCE24C62EE60065EA05 /* Frameworks */ = {
			isa = PBXFrameworksBuildPhase;
			buildActionMask = 2147483647;
			files = (
			);
			runOnlyForDeploymentPostprocessing = 0;
		};
		3FE6DDD624C62EE60065EA05 /* Frameworks */ = {
			isa = PBXFrameworksBuildPhase;
			buildActionMask = 2147483647;
			files = (
				3FF8172324D8ABF80064DFA1 /* AEPCoreMocks.framework in Frameworks */,
				3FE6DDDA24C62EE60065EA05 /* AEPLifecycle.framework in Frameworks */,
				C0FC8CAF8ADDBE9FBAE4C374 /* Pods_AEPLifecycleTests.framework in Frameworks */,
			);
			runOnlyForDeploymentPostprocessing = 0;
		};
		3FE6DE2C24C642330065EA05 /* Frameworks */ = {
			isa = PBXFrameworksBuildPhase;
			buildActionMask = 2147483647;
			files = (
			);
			runOnlyForDeploymentPostprocessing = 0;
		};
		3FE6DE3424C642330065EA05 /* Frameworks */ = {
			isa = PBXFrameworksBuildPhase;
			buildActionMask = 2147483647;
			files = (
				3FE6DE3824C642330065EA05 /* AEPIdentity.framework in Frameworks */,
				3080C53E015AAAF2AC268368 /* Pods_AEPIdentityTests.framework in Frameworks */,
			);
			runOnlyForDeploymentPostprocessing = 0;
		};
		3FF8170724D89B160064DFA1 /* Frameworks */ = {
			isa = PBXFrameworksBuildPhase;
			buildActionMask = 2147483647;
			files = (
			);
			runOnlyForDeploymentPostprocessing = 0;
		};
/* End PBXFrameworksBuildPhase section */

/* Begin PBXGroup section */
		21377D3F24E33830004BAC01 /* migration */ = {
			isa = PBXGroup;
			children = (
				21377D4024E3383E004BAC01 /* V4Migrator.swift */,
				215A6CE124ED92C500FE0657 /* V4MigrationConstants.swift */,
				218C813A24EC3EBC009B4F31 /* V5Migrator.swift */,
				218C813D24EC4101009B4F31 /* V5MigrationConstants.swift */,
				21F79AB624E704C5003204C3 /* IDParser.swift */,
				21F79ABA24E70CDC003204C3 /* IDParsing.swift */,
			);
			path = migration;
			sourceTree = "<group>";
		};
		21CAC0CC2422917600C11388 = {
			isa = PBXGroup;
			children = (
				21CAC0D82422917600C11388 /* AEPCore */,
				3FE6DE3024C642330065EA05 /* AEPIdentity */,
				3FE6DDD224C62EE60065EA05 /* AEPLifecycle */,
				3F03978824BE5DD30019F095 /* AEPServices */,
				24B4935024D4C31100AA38D9 /* AEPSignal */,
				3F4256FD24F474F4005D4006 /* AEPIntegrationTests */,
				21CAC0D72422917600C11388 /* Products */,
				2499461B24E5E67700D3F7B2 /* Package.swift */,
				D55C2031330CD537E59C7255 /* Pods */,
				A81444C94E7D96198B417F5A /* Frameworks */,
				246B1A29272B47810017716A /* Recovered References */,
			);
			sourceTree = "<group>";
		};
		21CAC0D72422917600C11388 /* Products */ = {
			isa = PBXGroup;
			children = (
				21CAC0D62422917600C11388 /* AEPCore.framework */,
				21CAC0DF2422917600C11388 /* AEPCoreTests.xctest */,
				3F03978724BE5DD30019F095 /* AEPServices.framework */,
				3F03978F24BE5DD30019F095 /* AEPServicesTests.xctest */,
				3FE6DDA924C62C090065EA05 /* AEPServicesMocks.framework */,
				3FE6DDD124C62EE60065EA05 /* AEPLifecycle.framework */,
				3FE6DDD924C62EE60065EA05 /* AEPLifecycleTests.xctest */,
				3FE6DE2F24C642330065EA05 /* AEPIdentity.framework */,
				3FE6DE3724C642330065EA05 /* AEPIdentityTests.xctest */,
				3FF8170A24D89B160064DFA1 /* AEPCoreMocks.framework */,
				24B4934F24D4C31100AA38D9 /* AEPSignal.framework */,
				24B4935724D4C31100AA38D9 /* AEPSignalTests.xctest */,
				3F4256FC24F474F4005D4006 /* AEPIntegrationTests.xctest */,
			);
			name = Products;
			sourceTree = "<group>";
		};
		21CAC0D82422917600C11388 /* AEPCore */ = {
			isa = PBXGroup;
			children = (
				3FF8170424D89AC50064DFA1 /* Mocks */,
				24B4934124D2310700AA38D9 /* Sources */,
				24B4934224D231D800AA38D9 /* Tests */,
			);
			name = AEPCore;
			sourceTree = "<group>";
		};
		21D4A658246D991200DFCD02 /* LifecycleTests */ = {
			isa = PBXGroup;
			children = (
				21629DB12461CC48009D05BF /* AEPCore+LifecycleTests.swift */,
			);
			path = LifecycleTests;
			sourceTree = "<group>";
		};
		21F79ABC24E71427003204C3 /* MigrationTests */ = {
			isa = PBXGroup;
			children = (
				21F79ABD24E7144F003204C3 /* IDParserTests.swift */,
				21F79AC024E72204003204C3 /* V4MigratorTests.swift */,
				21CD581024EC7B8900D9D590 /* V5MigratorTests.swift */,
			);
			path = MigrationTests;
			sourceTree = "<group>";
		};
		246B1A29272B47810017716A /* Recovered References */ = {
			isa = PBXGroup;
			children = (
				AC4D8D4526D9AC0200A86435 /* EventTests.swift */,
				24CE74B026D40483008F9EFD /* XCTest.framework */,
			);
			name = "Recovered References";
			sourceTree = "<group>";
		};
		24B4934124D2310700AA38D9 /* Sources */ = {
			isa = PBXGroup;
			children = (
				21377D3F24E33830004BAC01 /* migration */,
				3FB66AB924CA004400502CAF /* configuration */,
				3FB66A9D24CA004400502CAF /* core */,
				3FB66AA524CA004400502CAF /* eventhub */,
				3FB66AB324CA004400502CAF /* rules */,
				21CAC0D92422917600C11388 /* AEPCore.h */,
				21CAC0DA2422917600C11388 /* Info.plist */,
			);
			name = Sources;
			path = AEPCore/Sources;
			sourceTree = "<group>";
		};
		24B4934224D231D800AA38D9 /* Tests */ = {
			isa = PBXGroup;
			children = (
				21F79ABC24E71427003204C3 /* MigrationTests */,
				3F39520024CA096100F7325B /* ConfigurationTests */,
				3F3951E924CA096100F7325B /* EventHubTests */,
				21D4A658246D991200DFCD02 /* LifecycleTests */,
				3F3951F324CA096100F7325B /* MockExtensions */,
				3F39152E24CA47B600B58C3E /* RulesTests */,
				3F3951F824CA096100F7325B /* TestHelpers */,
				3F3951EC24CA096100F7325B /* TestResources */,
				3FB5F7CC24D283F300F0F6DF /* FunctionalTests */,
				3F3951F724CA096100F7325B /* MobileCore+ConfigurationTests.swift */,
				3F39153224CB7E2400B58C3E /* MobileCore+IdentityTests.swift */,
				24CF603A2538C7E4006473BA /* MobileCore+TrackingTests.swift */,
				3F3951E824CA096100F7325B /* MobileCoreTests.swift */,
				216A15D7257818E900D43848 /* Data+HexStringTests.swift */,
				21CAC0E62422917600C11388 /* Info.plist */,
				BBA1E97725F099D000999DD2 /* DataMarshallerTests.swift */,
			);
			name = Tests;
			path = AEPCore/Tests;
			sourceTree = "<group>";
		};
		24B4934324D2360700AA38D9 /* Sources */ = {
			isa = PBXGroup;
			children = (
				3FE6DE3124C642330065EA05 /* AEPIdentity.h */,
				3FE6DE5024C643060065EA05 /* CustomIdentity.swift */,
				3FE6DE4F24C643060065EA05 /* Event+Identity.swift */,
				3FE6DE5724C643060065EA05 /* Identifiable.swift */,
				3FE6DE5624C643060065EA05 /* Identity.swift */,
				3FE6DE4A24C643050065EA05 /* IdentityConstants.swift */,
				3FE6DE5124C643060065EA05 /* IdentityHit.swift */,
				3FE6DE5524C643060065EA05 /* IdentityHitProcessor.swift */,
				3FE6DE5424C643060065EA05 /* IdentityHitResponse.swift */,
				3FE6DE4824C643050065EA05 /* IdentityProperties.swift */,
				3FE6DE4D24C643050065EA05 /* IdentityState.swift */,
				3FE6DE4924C643050065EA05 /* Identity+PublicAPI.swift */,
				3FE6DE3224C642330065EA05 /* Info.plist */,
				3FE6DE4E24C643060065EA05 /* ECID.swift */,
				3FE6DE5324C643060065EA05 /* MobileIdentities.swift */,
				3FE6DE4624C643050065EA05 /* MobileVisitorAuthenticationState.swift */,
				3FE6DE4C24C643050065EA05 /* Networking+Identity.swift */,
				2107F02524C9FDFE002935CF /* PushIDManageable.swift */,
				2107F02724C9FE1B002935CF /* PushIDManager.swift */,
				3FE6DE5224C643060065EA05 /* URLAppender.swift */,
				3FE6DE4724C643050065EA05 /* URLQueryItem+Identity.swift */,
				3FE6DE5824C643060065EA05 /* URL+Identity.swift */,
			);
			name = Sources;
			path = AEPIdentity/Sources;
			sourceTree = "<group>";
		};
		24B4934424D2361000AA38D9 /* Tests */ = {
			isa = PBXGroup;
			children = (
				3FE6DE8624C643EA0065EA05 /* TestHelpers */,
				218E01BF24C7595000BEC470 /* HitQueuing+PrivacyTests.swift */,
				BB3E86E324F99C9600E39C53 /* IdentityPublicAPITests.swift */,
				3FE6DE7124C643620065EA05 /* IdentityFunctionalTests.swift */,
				3FE6DE7324C643620065EA05 /* IdentityHitProcessorTests.swift */,
				3FE6DE7424C643620065EA05 /* IdentityHitResponseTests.swift */,
				3FE6DE7724C643620065EA05 /* IdentityPropertiesTests.swift */,
				3FE6DE7024C643620065EA05 /* IdentityStateTests.swift */,
				3FE6DE7624C643620065EA05 /* IdentityTests.swift */,
				3FE6DE3E24C642330065EA05 /* Info.plist */,
				3FE6DE6C24C643610065EA05 /* ECIDTests.swift */,
				3FE6DE6D24C643610065EA05 /* MobileIdentitiesTests.swift */,
				3FE6DE7524C643620065EA05 /* NetworkService+IdentityTests.swift */,
				3FE6DE7224C643620065EA05 /* URLAppenderTests.swift */,
				3FE6DE6F24C643610065EA05 /* URLQueryItem+IdentityTests.swift */,
				3FE6DE6E24C643610065EA05 /* URL+IdentityTests.swift */,
				2107F02924C9FF46002935CF /* PushIDManagerTests.swift */,
				21FE151F24F03254008A82FF /* IdentityPublicAPITests.swift */,
				214154A725186734005CEB80 /* CustomIdentityTests.swift */,
			);
			name = Tests;
			path = AEPIdentity/Tests;
			sourceTree = "<group>";
		};
		24B4934524D23AAB00AA38D9 /* Tests */ = {
			isa = PBXGroup;
			children = (
				3F39153624CB823100B58C3E /* FunctionalTests */,
				3FE6DDE024C62EE60065EA05 /* Info.plist */,
				3FE6DDF924C630DE0065EA05 /* LifecycleContextDataTests.swift */,
				3FE6DDF824C630DE0065EA05 /* LifecycleMetricsBuilderTests.swift */,
				3FE6DDFB24C630DE0065EA05 /* LifecycleMetricsTests.swift */,
				3FE6DDFE24C630DE0065EA05 /* LifecycleSessionTests.swift */,
				3FE6DDFD24C630DE0065EA05 /* LifecycleStateTests.swift */,
				21BA2EA8265D98C80011207C /* LifecycleV2MetricsBuilderTests.swift */,
				ACD255B026CE51EA00532B1E /* LifecycleV2StateManagerTests.swift */,
				2E36F6C926C1D8D200B194D9 /* LifecycleV2DataStoreCacheTests.swift */,
				21BA2E2C265D8EC60011207C /* XDMApplicationTests.swift */,
				21BA2E3C265D91440011207C /* XDMCloseTypeTests.swift */,
				21BA2E4C265D91830011207C /* XDMDeviceTests.swift */,
				21BA2E0C265D8DB70011207C /* XDMDeviceTypeTests.swift */,
				21BA2E6A265D946F0011207C /* XDMEnvironmentTests.swift */,
				21BA2E1C265D8E480011207C /* XDMEnvironmentTypeTests.swift */,
				BF38CD87294C4044006FF893 /* XDMLanguageTests.swift */,
				21BA2E88265D96150011207C /* XDMMobileLifecycleDetailsTests.swift */,
			);
			name = Tests;
			path = AEPLifecycle/Tests;
			sourceTree = "<group>";
		};
		24B4934624D23AB200AA38D9 /* Sources */ = {
			isa = PBXGroup;
			children = (
				D42C989A26CAE18D002E3184 /* LifecycleV2 */,
				3FE6DDD324C62EE60065EA05 /* AEPLifecycle.h */,
				3FE6DE0824C630EB0065EA05 /* Event+Lifecycle.swift */,
				3FE6DDD424C62EE60065EA05 /* Info.plist */,
				3FE6DE0A24C630EB0065EA05 /* Lifecycle.swift */,
				3FE6DE0C24C630EB0065EA05 /* LifecycleConstants.swift */,
				3FE6DE0B24C630EB0065EA05 /* LifecycleContextData.swift */,
				3FE6DE0724C630EB0065EA05 /* LifecycleMetrics.swift */,
				3FE6DE0D24C630EB0065EA05 /* LifecycleMetricsBuilder.swift */,
				3FE6DE1624C631100065EA05 /* LifecycleSession.swift */,
				3FE6DE0624C630EA0065EA05 /* LifecycleState.swift */,
			);
			name = Sources;
			path = AEPLifecycle/Sources;
			sourceTree = "<group>";
		};
		24B4934724D337A800AA38D9 /* Tests */ = {
			isa = PBXGroup;
			children = (
				3F03983324BE62AA0019F095 /* resources */,
				3F03980024BE61520019F095 /* services */,
				3F03980E24BE61520019F095 /* utility */,
				3F03979624BE5DD30019F095 /* Info.plist */,
			);
			name = Tests;
			path = AEPServices/Tests;
			sourceTree = "<group>";
		};
		24B4934824D337B300AA38D9 /* Sources */ = {
			isa = PBXGroup;
			children = (
				921EE17A2579E89E00A119FA /* ui */,
				3F03979F24BE5FF30019F095 /* cache */,
				3F0397B224BE5FF30019F095 /* dataqueue */,
				3F0397A624BE5FF30019F095 /* log */,
				3F0397AA24BE5FF30019F095 /* network */,
				3F0397BA24BE5FF30019F095 /* storage */,
				3F0397E124BE60910019F095 /* utility */,
				243DCE4624C7AA2800E99AD9 /* AEPServices.h */,
				3F0397BE24BE5FF30019F095 /* ApplicationSystemInfoService.swift */,
				3F0397B924BE5FF30019F095 /* Info.plist */,
				3F0397A524BE5FF30019F095 /* ServiceProvider.swift */,
				3F0397BF24BE5FF30019F095 /* SystemInfoService.swift */,
				3F0397C024BE5FF30019F095 /* URLOpening.swift */,
				3F0397C124BE5FF30019F095 /* URLService.swift */,
				78B36A7725CA0D7700D6D25F /* UIUtils.swift */,
			);
			name = Sources;
			path = AEPServices/Sources;
			sourceTree = "<group>";
		};
		24B4934924D3380400AA38D9 /* Mocks */ = {
			isa = PBXGroup;
			children = (
				3FE6DDE824C62F610065EA05 /* AEPServicesMock.h */,
				3FE6DDEC24C62F610065EA05 /* Info.plist */,
				3FE6DDEF24C62F610065EA05 /* MockDataQueue.swift */,
				3FE6DDEB24C62F610065EA05 /* MockDataStore.swift */,
				2467E43B24CB54B70022F6BE /* MockDiskCache.swift */,
				24CE74AA26D401EC008F9EFD /* MockFullscreenListener.swift */,
				215C859C24C6492800CCCD26 /* MockHitProcessor.swift */,
				215C859B24C6492800CCCD26 /* MockHitQueue.swift */,
				31DF174E297030D300B4B07F /* MockLoggingService.swift */,
				24CE74AC26D40239008F9EFD /* MockMessagingDelegate.swift */,
				3FE6DDE924C62F610065EA05 /* MockNetworkServiceOverrider.swift */,
				3FE6DDEE24C62F610065EA05 /* MockSystemInfoService.swift */,
				3FE6DDEA24C62F610065EA05 /* MockTask.swift */,
				2467E43C24CB54B70022F6BE /* MockUnzipper.swift */,
				24543A1324E1DAFC002D8D9A /* MockURLService.swift */,
				3FE6DDED24C62F610065EA05 /* MockURLSession.swift */,
				92027B9825C9EAF2007BE140 /* MockUIService.swift */,
				24CE74AE26D40278008F9EFD /* MockWKScriptMessage.swift */,
			);
			name = Mocks;
			path = AEPServices/Mocks;
			sourceTree = "<group>";
		};
		24B4935024D4C31100AA38D9 /* AEPSignal */ = {
			isa = PBXGroup;
			children = (
				24B4936724D4C36200AA38D9 /* Sources */,
				24B4936624D4C35B00AA38D9 /* Tests */,
			);
			name = AEPSignal;
			sourceTree = "<group>";
		};
		24B4936624D4C35B00AA38D9 /* Tests */ = {
			isa = PBXGroup;
			children = (
				247FBD7C24E331A600FA6505 /* Event+SignalTests.swift */,
				2420365124E35EEB0069C89D /* SignalHitProcessorTests.swift */,
				24B4935C24D4C31100AA38D9 /* SignalTests.swift */,
				24B4935E24D4C31100AA38D9 /* Info.plist */,
			);
			name = Tests;
			path = AEPSignal/Tests;
			sourceTree = "<group>";
		};
		24B4936724D4C36200AA38D9 /* Sources */ = {
			isa = PBXGroup;
			children = (
				24B4935124D4C31100AA38D9 /* AEPSignal.h */,
				24B4935224D4C31100AA38D9 /* Info.plist */,
				24B4937524D8AAAF00AA38D9 /* Event+Signal.swift */,
				24B4936E24D4C6F900AA38D9 /* Signal.swift */,
				24B4937024D4C86C00AA38D9 /* SignalConstants.swift */,
				24B4937924DA18BE00AA38D9 /* SignalHit.swift */,
				24B4937724D8CEAC00AA38D9 /* SignalHitProcessor.swift */,
			);
			name = Sources;
			path = AEPSignal/Sources;
			sourceTree = "<group>";
		};
		24E255D3270F403A00AB9F07 /* HistoryTests */ = {
			isa = PBXGroup;
			children = (
				24E255D4270F406300AB9F07 /* EventData+FNV1A32Tests.swift */,
				24B4BE5C2714F7B30000C3AA /* EventHistoryTests.swift */,
				24B4BE5E2714F7C80000C3AA /* EventHistoryDatabaseTests.swift */,
				24B4BE582714F5A40000C3AA /* EventHistoryRequestTests.swift */,
				24B4BE5A2714F7730000C3AA /* EventHistoryResponseTests.swift */,
				24E255D6270F526D00AB9F07 /* String+FNV1A32Tests.swift */,
			);
			path = HistoryTests;
			sourceTree = "<group>";
		};
		24EDE32F26EFB7000068A65F /* history */ = {
			isa = PBXGroup;
			children = (
				24EDE33626F10B810068A65F /* EventData+FNV1A32.swift */,
				24EDE33026EFB7170068A65F /* EventHistory.swift */,
				24EDE33426EFBDD60068A65F /* EventHistoryDatabase.swift */,
				24EDE33226EFB7470068A65F /* EventHistoryRequest.swift */,
				24EDE33A26F39F450068A65F /* EventHistoryResult.swift */,
				24EDE33826F10BA10068A65F /* String+FNV1A32.swift */,
			);
			path = history;
			sourceTree = "<group>";
		};
		3F03978824BE5DD30019F095 /* AEPServices */ = {
			isa = PBXGroup;
			children = (
				24B4934924D3380400AA38D9 /* Mocks */,
				24B4934824D337B300AA38D9 /* Sources */,
				24B4934724D337A800AA38D9 /* Tests */,
			);
			name = AEPServices;
			sourceTree = "<group>";
		};
		3F03979F24BE5FF30019F095 /* cache */ = {
			isa = PBXGroup;
			children = (
				3F0397A124BE5FF30019F095 /* Cache.swift */,
				3F0397A224BE5FF30019F095 /* CacheEntry.swift */,
				3F0397A424BE5FF30019F095 /* CacheExpiry.swift */,
				3F0397A024BE5FF30019F095 /* Caching.swift */,
				3F0397A324BE5FF30019F095 /* DiskCacheService.swift */,
			);
			path = cache;
			sourceTree = "<group>";
		};
		3F0397A624BE5FF30019F095 /* log */ = {
			isa = PBXGroup;
			children = (
				3F0397A824BE5FF30019F095 /* Log.swift */,
				3F0397A924BE5FF30019F095 /* LogLevel.swift */,
				3F0397A724BE5FF30019F095 /* Logging.swift */,
				3F0397AD24BE5FF30019F095 /* LoggingService.swift */,
			);
			path = log;
			sourceTree = "<group>";
		};
		3F0397AA24BE5FF30019F095 /* network */ = {
			isa = PBXGroup;
			children = (
				3F0397B024BE5FF30019F095 /* HttpConnection.swift */,
				3F0397AF24BE5FF30019F095 /* HttpMethod.swift */,
				3F0397B124BE5FF30019F095 /* NetworkRequest.swift */,
				3F0397AB24BE5FF30019F095 /* NetworkService.swift */,
				3F0397AC24BE5FF30019F095 /* NetworkServiceConstants.swift */,
				3F0397AE24BE5FF30019F095 /* Networking.swift */,
				786C000425B8EE2100F26D34 /* DefaultHeadersFormatter.swift */,
				786C001425B8EE6200F26D34 /* HttpConnectionConstants.swift */,
			);
			path = network;
			sourceTree = "<group>";
		};
		3F0397B224BE5FF30019F095 /* dataqueue */ = {
			isa = PBXGroup;
			children = (
				3F0397B624BE5FF30019F095 /* DataEntity.swift */,
				3F0397B524BE5FF30019F095 /* DataQueue.swift */,
				3F0397B824BE5FF30019F095 /* DataQueuing.swift */,
				3F0397B724BE5FF30019F095 /* DataQueueService.swift */,
				3F0397B324BE5FF30019F095 /* SQLiteDataQueue.swift */,
				3F0397B424BE5FF30019F095 /* SQLiteWrapper.swift */,
			);
			path = dataqueue;
			sourceTree = "<group>";
		};
		3F0397BA24BE5FF30019F095 /* storage */ = {
			isa = PBXGroup;
			children = (
				3F0397BC24BE5FF30019F095 /* NamedCollectionDataStore.swift */,
				3F0397BB24BE5FF30019F095 /* NamedCollectionProcessing.swift */,
				3F0397BD24BE5FF30019F095 /* UserDefaultsNamedCollection.swift */,
			);
			path = storage;
			sourceTree = "<group>";
		};
		3F0397E124BE60910019F095 /* utility */ = {
			isa = PBXGroup;
			children = (
				3F0397E224BE60910019F095 /* hitprocessor */,
				3F0397E724BE60910019F095 /* unzip */,
				3F0397F124BE60910019F095 /* AnyCodable.swift */,
				3F0397E624BE60910019F095 /* AtomicCounter.swift */,
				BB00E26A24D8C9A600C578C1 /* Date+Format.swift */,
				3F0397EE24BE60910019F095 /* OperationOrderer.swift */,
				BB8D436125F99CDD0046E230 /* PrettyDictionary.swift */,
				3F0397ED24BE60910019F095 /* ThreadSafeArray.swift */,
				3F0397EF24BE60910019F095 /* ThreadSafeDictionary.swift */,
				3F0397F024BE60910019F095 /* URLEncoder.swift */,
			);
			path = utility;
			sourceTree = "<group>";
		};
		3F0397E224BE60910019F095 /* hitprocessor */ = {
			isa = PBXGroup;
			children = (
				3F0397E324BE60910019F095 /* HitProcessing.swift */,
				3F0397E524BE60910019F095 /* HitQueuing.swift */,
				3F0397E424BE60910019F095 /* PersistentHitQueue.swift */,
			);
			path = hitprocessor;
			sourceTree = "<group>";
		};
		3F0397E724BE60910019F095 /* unzip */ = {
			isa = PBXGroup;
			children = (
				3F0397EB24BE60910019F095 /* FileManager+ZIP.swift */,
				3F0397E824BE60910019F095 /* FileUnzipper.swift */,
				3F0397EC24BE60910019F095 /* FileUnzipperConstants.swift */,
				2467E43924CA4DE20022F6BE /* Unzipping.swift */,
				3F0397E924BE60910019F095 /* ZipArchive.swift */,
				3F0397EA24BE60910019F095 /* ZipEntry.swift */,
				7814B23225CB455200841429 /* URL+Validator.swift */,
			);
			path = unzip;
			sourceTree = "<group>";
		};
		3F03980024BE61520019F095 /* services */ = {
			isa = PBXGroup;
			children = (
				3F03980424BE61520019F095 /* DataQueueServiceTests.swift */,
				3F03980324BE61520019F095 /* DataQueueService+Testable.swift */,
				3F03980A24BE61520019F095 /* DataQueueTests.swift */,
				786C004725B8F43E00F26D34 /* DefaultHeadersFormatterTests.swift */,
				3F03980624BE61520019F095 /* DiskCacheServiceTests.swift */,
				78AA4EBF2509731A00205AE9 /* FileManager+ZipTests.swift */,
				92867D6425C0B56400E32CDC /* FloatingButtonTests.swift */,
				B6D6A02C26601279005042BE /* FloatingButtonPositionTests.swift */,
				923973CC25AF92140056A3E5 /* FullscreenMessageTests.swift */,
				246FD08926CC53E800FD130B /* FullscreenMessage+FrameCalculationTests.swift */,
				3F03980C24BE61520019F095 /* LogLevelTest.swift */,
				246FD07F26CC520500FD130B /* MessageAlignmentTests.swift */,
				246FD08126CC521E00FD130B /* MessageAnimationTests.swift */,
				246FD08326CC523F00FD130B /* MessageGestureTests.swift */,
				246FD08526CC529800FD130B /* MessageGestureRecognizerTests.swift */,
				92490BE6258BE23A00762B04 /* MessageMonitorServiceTest.swift */,
				246FD07D26CB002F00FD130B /* MessageSettingsTests.swift */,
				246FD08726CC52F200FD130B /* MessagingDelegateTests.swift */,
				3F03980D24BE61520019F095 /* NamedCollectionDataStoreTest.swift */,
				3F03980B24BE61520019F095 /* NetworkServiceTests.swift */,
				3F03980824BE61520019F095 /* SQLiteWrapperTests.swift */,
				3F03980224BE61520019F095 /* SystemInfoServiceTest.swift */,
				3F03980124BE61520019F095 /* UnzipperTest.swift */,
				3F03980524BE61520019F095 /* URLServiceTest.swift */,
				3F03980724BE61520019F095 /* UserDefaultsNamedCollectionTest.swift */,
				78AA4EB92502DF2200205AE9 /* ZipArchiveTest.swift */,
				78F2E2D327FF7B900073CE00 /* ServiceProviderTests.swift */,
			);
			path = services;
			sourceTree = "<group>";
		};
		3F03980E24BE61520019F095 /* utility */ = {
			isa = PBXGroup;
			children = (
				3F03981124BE61520019F095 /* AnyCodableTests.swift */,
				249498E0254A0C910045E392 /* Date+FormatTests.swift */,
				3F03980F24BE61520019F095 /* OperationOrdererTests.swift */,
				3F03981024BE61520019F095 /* PersistentHitQueueTests.swift */,
				3F03981224BE61520019F095 /* ThreadSafeArrayTests.swift */,
				BB8D437125F99DFF0046E230 /* PrettyDictionaryTests.swift */,
				3F03981424BE61520019F095 /* ThreadSafeDictionaryTests.swift */,
				3F03981324BE61520019F095 /* URLEncoderTests.swift */,
				75408CF62948EA0A00C44CE1 /* AtomicCounterTests.swift */,
			);
			path = utility;
			sourceTree = "<group>";
		};
		3F03983324BE62AA0019F095 /* resources */ = {
			isa = PBXGroup;
			children = (
				3F03983624BE62AA0019F095 /* ADBMobileConfig.json */,
				3F03983724BE62AA0019F095 /* TestConfig.json */,
				3F03983524BE62AA0019F095 /* TestImage.png */,
				3F03983424BE62AA0019F095 /* TestRules.zip */,
				78AA4EBB2502E42400205AE9 /* TestCorruptFile.zip */,
				78AA4EBD2502F4AF00205AE9 /* TestInvalidCompressionMethod.zip */,
				78AA4EC1250AB55800205AE9 /* TestLarge.zip */,
				787505DF25A67BE200E5203E /* TestZipSlip.zip */,
			);
			path = resources;
			sourceTree = "<group>";
		};
		3F39152E24CA47B600B58C3E /* RulesTests */ = {
			isa = PBXGroup;
			children = (
				3F08FF9C24DA0DCF00D34DE3 /* RulesDownloaderTests.swift */,
				3F08FF9624D9F1F300D34DE3 /* EventDataMergeTests.swift */,
				3F39152F24CA47B600B58C3E /* JSONRulesParserTests.swift */,
				BB59402924CF6CA200EE0C6C /* LaunchRulesEngineTests.swift */,
				BBE1294E24DBBBD60045CD8D /* Dictionary+FlattenTests.swift */,
				BBE1295024DBCE870045CD8D /* TokenFinderTests.swift */,
				3F5D45F9251904C50040E298 /* LaunchRuleTransformerTests.swift */,
			);
			path = RulesTests;
			sourceTree = "<group>";
		};
		3F39153624CB823100B58C3E /* FunctionalTests */ = {
			isa = PBXGroup;
			children = (
				3FE6DDFC24C630DE0065EA05 /* LifecycleFunctionalTests.swift */,
				2E00098E26D59EA100DE1F3B /* LifecycleV2FunctionalTests.swift */,
			);
			path = FunctionalTests;
			sourceTree = "<group>";
		};
		3F3951E924CA096100F7325B /* EventHubTests */ = {
			isa = PBXGroup;
			children = (
				24E255D3270F403A00AB9F07 /* HistoryTests */,
				246B1A2A272B48A80017716A /* EventTests.swift */,
				3F3951EB24CA096100F7325B /* EventHubTests.swift */,
				3F3951EA24CA096100F7325B /* SharedStateTest.swift */,
			);
			path = EventHubTests;
			sourceTree = "<group>";
		};
		3F3951EC24CA096100F7325B /* TestResources */ = {
			isa = PBXGroup;
			children = (
				3F3951F024CA096100F7325B /* ADBMobileConfig.json */,
				3F3951EF24CA096100F7325B /* rules_1.json */,
				3F08FF9A24DA0DA100D34DE3 /* rules_functional_1.zip */,
				BBA512B624F6C4D90030DAD1 /* rules_testAttachData_invalidJson.json */,
				BBA512B124F5CF380030DAD1 /* rules_testAttachData.json */,
				BF4A6EB726BB3B9D00612434 /* rules_testDispatchEventCopy.json */,
				BF4A6F2326BB4A1A00612434 /* rules_testDispatchEventInvalidAction.json */,
				BF4A6F8C26BBAE6500612434 /* rules_testDispatchEventChain.json */,
				BF4A6EE626BB47FE00612434 /* rules_testDispatchEventNewData.json */,
				BF4A6F0426BB48A200612434 /* rules_testDispatchEventNewNoData.json */,
				BF4A6F2226BB4A1A00612434 /* rules_testDispatchEventNoAction.json */,
				BF4A6F2426BB4A1B00612434 /* rules_testDispatchEventNoSource.json */,
				BF4A6F2526BB4A1B00612434 /* rules_testDispatchEventNoType.json */,
				BBA5129724F4588E0030DAD1 /* rules_testGroupLogicalOperators.json */,
				24A1FCE62704CE6000D28D26 /* rules_testHistory.json */,
				BBA512A424F4A1790030DAD1 /* rules_testMatcherCo.json */,
				BB244F7C2666DBAE00F427BC /* rules_testMatcherGt_2_types.json */,
				BBA5129E24F4A14C0030DAD1 /* rules_testMatcherGe.json */,
				BBA5129C24F4899B0030DAD1 /* rules_testMatcherGt.json */,
				BBA512A224F4A16A0030DAD1 /* rules_testMatcherLe.json */,
				BBA512A024F4A15C0030DAD1 /* rules_testMatcherLt.json */,
				BBA512A624F4A18B0030DAD1 /* rules_testMatcherNc.json */,
				BBA5129A24F477550030DAD1 /* rules_testMatcherNe.json */,
				BBA512A824F4A7EE0030DAD1 /* rules_testMatcherNx.json */,
				BB3E86E124F975E000E39C53 /* rules_testMatcherWithDifferentTypesOfParameters.json */,
				BBA512BA24F6C6CA0030DAD1 /* rules_testModifyData_invalidJson.json */,
				BBA512B224F5CF380030DAD1 /* rules_testModifyData.json */,
				2438B92929BF906F001D6F3A /* rules_testTimestampu.json */,
				3F5D45FC25190E8C0040E298 /* rules_testTransform.json */,
				BB3E86DF24F86E6200E39C53 /* rules_testUrlenc_invalidFnName.json */,
				BB3E86DC24F86B4100E39C53 /* rules_testUrlenc.json */,
				3F3951F124CA096100F7325B /* TestConfig.json */,
				3F3951EE24CA096100F7325B /* TestImage.png */,
				3F3951ED24CA096100F7325B /* TestRules.zip */,
				3F3951F224CA096100F7325B /* testRulesDownloader.zip */,
			);
			path = TestResources;
			sourceTree = "<group>";
		};
		3F3951F324CA096100F7325B /* MockExtensions */ = {
			isa = PBXGroup;
			children = (
				3F3951F424CA096100F7325B /* SlowMockExtension.swift */,
				3F3951F524CA096100F7325B /* MockExtension.swift */,
				3F3951F624CA096100F7325B /* MockExtensionTwo.swift */,
				2130A59C260AB448005DBA0F /* MockLegacyExtension.swift */,
				2130A5BA260AB582005DBA0F /* NotAnExtension.swift */,
			);
			path = MockExtensions;
			sourceTree = "<group>";
		};
		3F3951F824CA096100F7325B /* TestHelpers */ = {
			isa = PBXGroup;
			children = (
				3F3951FA24CA096100F7325B /* MockConfigurationDownloader.swift */,
				3F3951FB24CA096100F7325B /* MockNetworkServiceOverrider.swift */,
				3F3951FC24CA096100F7325B /* EventHub+Testable.swift */,
				3F3951FD24CA096100F7325B /* MockRulesDownloaderNetworkService.swift */,
				3F3951FE24CA096100F7325B /* SharedStateTestHelper.swift */,
				3F3951FF24CA096100F7325B /* MockConfigurationDownloaderNetworkService.swift */,
			);
			path = TestHelpers;
			sourceTree = "<group>";
		};
		3F39520024CA096100F7325B /* ConfigurationTests */ = {
			isa = PBXGroup;
			children = (
				3F39520424CA096100F7325B /* ConfigurationDownloaderTests.swift */,
				3F39520324CA096100F7325B /* ConfigurationStateTests.swift */,
				3F39520624CA096100F7325B /* LaunchIDManagerTests.swift */,
				3F39520124CA096100F7325B /* TestableExtensionRuntime.swift */,
			);
			path = ConfigurationTests;
			sourceTree = "<group>";
		};
		3F4256FD24F474F4005D4006 /* AEPIntegrationTests */ = {
			isa = PBXGroup;
			children = (
				3FF829432507E9C900483C74 /* resources */,
				3F42570F24F4754F005D4006 /* TestableNetworkService.swift */,
				3F4256FE24F474F4005D4006 /* IdentityIntegrationTests.swift */,
				3F42570024F474F4005D4006 /* Info.plist */,
				3F2F12BF24F6D66C00600CB4 /* TestHelpers.swift */,
				3F5F9ED02502D34500C8A0B4 /* ConfigurationIntegrationTests.swift */,
				3FF829462507EBE400483C74 /* LifecycleIntegrationTests.swift */,
				3FF829682509937100483C74 /* SignalIntegrationTests.swift */,
				BF4A709D26CCCF5400612434 /* RulesEngineIntegrationTests.swift */,
				ACC7A9752A0EA51F001A04FB /* EventHistoryIntegrationTests.swift */,
			);
			path = AEPIntegrationTests;
			sourceTree = "<group>";
		};
		3FB5F7CC24D283F300F0F6DF /* FunctionalTests */ = {
			isa = PBXGroup;
			children = (
				78AA4EC72513AE5200205AE9 /* Configuration */,
				3F16762724F031A00041B970 /* EventHubContractTests.swift */,
				3F16762924F032C60041B970 /* ContractExtensionOne.swift */,
				3F16762B24F032E60041B970 /* ContractExtensionTwo.swift */,
				3F08FF9824DA03F000D34DE3 /* RulesEngineFunctionalTests.swift */,
			);
			path = FunctionalTests;
			sourceTree = "<group>";
		};
		3FB66A9D24CA004400502CAF /* core */ = {
			isa = PBXGroup;
			children = (
				3FB66A9E24CA004400502CAF /* CoreConstants.swift */,
				3FB66A9F24CA004400502CAF /* MobileCore.swift */,
				3FB66AA224CA004400502CAF /* MobileCore+Configuration.swift */,
				3FB66AA324CA004400502CAF /* MobileCore+Lifecycle.swift */,
				24CF602A2538AC79006473BA /* MobileCore+Tracking.swift */,
				213F8A0324D8DC5A0003B8AF /* WrapperType.swift */,
				216A15C7257818B200D43848 /* Data+HexString.swift */,
				BBA1E96725F0506B00999DD2 /* DataMarshaller.swift */,
			);
			path = core;
			sourceTree = "<group>";
		};
		3FB66AA524CA004400502CAF /* eventhub */ = {
			isa = PBXGroup;
			children = (
				24EDE32F26EFB7000068A65F /* history */,
				3FB66AAA24CA004400502CAF /* AEPError.swift */,
				3FB66AA924CA004400502CAF /* Event.swift */,
				3FB66AAC24CA004400502CAF /* EventHub.swift */,
				3FB66AA724CA004400502CAF /* EventHubConstants.swift */,
				3FB66AAF24CA004400502CAF /* EventHubError.swift */,
				3FB66AA624CA004400502CAF /* EventHubPlaceholderExtension.swift */,
				3FB66AB124CA004400502CAF /* EventListenerContainer.swift */,
				3FB66AB024CA004400502CAF /* EventSource.swift */,
				3FB66AAE24CA004400502CAF /* EventType.swift */,
				3FB66AB224CA004400502CAF /* Extension.swift */,
				3FB66AA824CA004400502CAF /* ExtensionContainer.swift */,
				3FB66AAD24CA004400502CAF /* ExtensionRuntime.swift */,
				3FB66AAB24CA004400502CAF /* SharedState.swift */,
				217E220424D1FD7900B70B3E /* SharedStateResult.swift */,
				21A6737225434AE600A7E906 /* SharedStateType.swift */,
			);
			path = eventhub;
			sourceTree = "<group>";
		};
		3FB66AB324CA004400502CAF /* rules */ = {
			isa = PBXGroup;
			children = (
				3F278C4C262E1FAB00E955E5 /* CachedRules.swift */,
				BB00E26724D8C94600C578C1 /* Dictionary+Flatten.swift */,
				3F08FF9424D9F1D200D34DE3 /* EventDataMerger.swift */,
				3FB66AB824CA004400502CAF /* JSONRulesParser.swift */,
				3FB66AB424CA004400502CAF /* LaunchRule.swift */,
				3F5D45F7251903020040E298 /* LaunchRuleTransformer.swift */,
				3FB66AB624CA004400502CAF /* LaunchRulesEngine.swift */,
				3F2B1DC4263221580030F50B /* LaunchRulesEngine+Downloader.swift */,
				3F2B1DA52631E7FE0030F50B /* RuleConsequence.swift */,
				3F16761324E1B0630041B970 /* RulesConstants.swift */,
				3FB66AB524CA004400502CAF /* RulesDownloader.swift */,
				BB0E397124FD56100050C181 /* RulesEngineNativeLogging.swift */,
				3FB66AB724CA004400502CAF /* RulesLoader.swift */,
				BB00E26624D8C94600C578C1 /* TokenFinder.swift */,
				BB00E26C24D9BF6C00C578C1 /* URLUtility.swift */,
			);
			path = rules;
			sourceTree = "<group>";
		};
		3FB66AB924CA004400502CAF /* configuration */ = {
			isa = PBXGroup;
			children = (
				3FB66AC424CA004400502CAF /* Cacheable.swift */,
				3FB66AC124CA004400502CAF /* CachedConfiguration.swift */,
				3FB66ABA24CA004400502CAF /* Configuration.swift */,
				3FB66ABB24CA004400502CAF /* ConfigurationConstants.swift */,
				3FB66ABF24CA004400502CAF /* ConfigurationDownloadable.swift */,
				3FB66AC224CA004400502CAF /* ConfigurationDownloader.swift */,
				3FB66ABC24CA004400502CAF /* ConfigurationState.swift */,
				3FB66ABE24CA004400502CAF /* Event+Configuration.swift */,
				24D2A3D424DB5B370079DCCF /* HitQueuing+PrivacyStatus.swift */,
				3FB66ABD24CA004400502CAF /* LaunchIDManager.swift */,
				3FB66AC324CA004400502CAF /* PrivacyStatus.swift */,
			);
			path = configuration;
			sourceTree = "<group>";
		};
		3FE6DDD224C62EE60065EA05 /* AEPLifecycle */ = {
			isa = PBXGroup;
			children = (
				24B4934624D23AB200AA38D9 /* Sources */,
				24B4934524D23AAB00AA38D9 /* Tests */,
			);
			name = AEPLifecycle;
			sourceTree = "<group>";
		};
		3FE6DE3024C642330065EA05 /* AEPIdentity */ = {
			isa = PBXGroup;
			children = (
				24B4934324D2360700AA38D9 /* Sources */,
				24B4934424D2361000AA38D9 /* Tests */,
			);
			name = AEPIdentity;
			sourceTree = "<group>";
		};
		3FE6DE8624C643EA0065EA05 /* TestHelpers */ = {
			isa = PBXGroup;
			children = (
				2107F02B24C9FF62002935CF /* MockPushIDManager.swift */,
				3FE6DE8724C643EA0065EA05 /* TestableExtensionRuntime.swift */,
			);
			path = TestHelpers;
			sourceTree = "<group>";
		};
		3FF8170424D89AC50064DFA1 /* Mocks */ = {
			isa = PBXGroup;
			children = (
				3FF8171324D89B500064DFA1 /* AEPCoreMocks.h */,
				3FF8171224D89B500064DFA1 /* Event+Timestamp.swift */,
				246B19FC2728C1CD0017716A /* MockEventHistoryDatabase.swift */,
				3FF8171524D89B500064DFA1 /* TestableExtensionRuntime.swift */,
				3F08FFA824DBBDD700D34DE3 /* TestableNetworkService.swift */,
				3F08FFA724DBBDD700D34DE3 /* UserDefaults+Clear.swift */,
				3FF8171424D89B500064DFA1 /* Info.plist */,
			);
			name = Mocks;
			path = AEPCore/Mocks;
			sourceTree = "<group>";
		};
		3FF829432507E9C900483C74 /* resources */ = {
			isa = PBXGroup;
			children = (
				ACC7A9792A12AF9D001A04FB /* rules_attach.json */,
				ACC7A97A2A12AF9D001A04FB /* rules_attach.zip */,
				246EFA042790B20000C76A6B /* rules_lifecycle.zip */,
				246EFA052790B20000C76A6B /* rules_pii.zip */,
				246EFA032790B20000C76A6B /* rules_signal.zip */,
				3FF829442507E9F500483C74 /* ADBMobileConfig-OptedOut.json */,
				3FF829482507F8AA00483C74 /* rules_lifecycle.json */,
				3FEEA0DB2522436E007EC317 /* rules_pii.json */,
				BF4A70AD26CCD27900612434 /* rules_dispatch_consequence.json */,
				BF4A70BD26CCD30800612434 /* rules_dispatch_consequence.zip */,
				3FF8296B2509942300483C74 /* rules_signal.json */,
			);
			path = resources;
			sourceTree = "<group>";
		};
		78AA4EC72513AE5200205AE9 /* Configuration */ = {
			isa = PBXGroup;
			children = (
				3FB5F7CF24D2848900F0F6DF /* ConfigurationUpdateTests.swift */,
				78AA4EC32513AD2000205AE9 /* ConfigurationFileInPathTests.swift */,
				78AA4EC52513AE3900205AE9 /* ConfigurationLifecycleResponseTests.swift */,
				78AA4EC82513AEBD00205AE9 /* ConfigurationPrivacyStatusTests.swift */,
				78AA4ECA2513AF4200205AE9 /* ConfigurationAppIDTests.swift */,
			);
			path = Configuration;
			sourceTree = "<group>";
		};
		921EE17A2579E89E00A119FA /* ui */ = {
			isa = PBXGroup;
			children = (
				923547FA25BFF16900BEA9A3 /* floating */,
				92EEA64D258956FE00DBA3EE /* fullscreen */,
				923547EA25BF9C6600BEA9A3 /* AEPUIService.swift */,
				78B36A9525CA1C2D00D6D25F /* Dismissible.swift */,
				24C5E17A26B999E4005BEA72 /* MessageAlignment.swift */,
				246FD07926C1939800FD130B /* MessageAnimation.swift */,
				24C5E15C26B990CB005BEA72 /* MessageGesture.swift */,
				246FD07326BDEC7A00FD130B /* MessageGestureRecognizer.swift */,
				92EEA6052589343700DBA3EE /* MessageMonitor.swift */,
				92F06BFB25B8F1FE004C1700 /* MessageMonitoring.swift */,
				24C5E14C26B8B00B005BEA72 /* MessageSettings.swift */,
				9239713F25A6380A0056A3E5 /* MessagingDelegate.swift */,
				92F06D0325BA33F3004C1700 /* Showable.swift */,
				923972B225AD844E0056A3E5 /* UIApplication+Window.swift */,
				92027B3E25C9C1A7007BE140 /* UIService.swift */,
			);
			path = ui;
			sourceTree = "<group>";
		};
		923547FA25BFF16900BEA9A3 /* floating */ = {
			isa = PBXGroup;
			children = (
				923547FB25BFF18200BEA9A3 /* FloatingButton.swift */,
				9235481925BFF19800BEA9A3 /* FloatingButtonDelegate.swift */,
				78B36AED25CA210E00D6D25F /* FloatingButtonPresentable.swift */,
				B6D6A018265EC9D8005042BE /* FloatingButtonPosition.swift */,
			);
			path = floating;
			sourceTree = "<group>";
		};
		92EEA64D258956FE00DBA3EE /* fullscreen */ = {
			isa = PBXGroup;
			children = (
				92EEA5F5258933A600DBA3EE /* FullscreenMessageDelegate.swift */,
				92EEA56F25885C1C00DBA3EE /* FullscreenMessage.swift */,
				246FD07B26C2CDE500FD130B /* FullscreenMessage+FrameCalculation.swift */,
				24D9D52D26AB788C002A441A /* FullscreenMessage+WKNavigationDelegate.swift */,
				24D9D54B26AB797D002A441A /* FullscreenMessage+WKScriptMessageHandler.swift */,
				78B36AB325CA1FCE00D6D25F /* FullscreenPresentable.swift */,
			);
			path = fullscreen;
			sourceTree = "<group>";
		};
		A81444C94E7D96198B417F5A /* Frameworks */ = {
			isa = PBXGroup;
			children = (
				57BD6E641AFED0510599B36C /* Pods_AEPCore.framework */,
				39282143E012E30EEE6674F2 /* Pods_AEPCoreTests.framework */,
				AE1AFF2E227272FC92CF7ABE /* Pods_AEPIdentityTests.framework */,
				D855F28C43DD8DA6A4B6ACFE /* Pods_AEPIntegrationTests.framework */,
				8D83561969E15C045AEBC014 /* Pods_AEPLifecycleTests.framework */,
				109359E45EEAE020AB32E187 /* Pods_AEPSignalTests.framework */,
				B59C21EF8D78FC053D2404B0 /* Pods_TestApp.framework */,
			);
			name = Frameworks;
			sourceTree = "<group>";
		};
		D42C989A26CAE18D002E3184 /* LifecycleV2 */ = {
			isa = PBXGroup;
			children = (
				2EF8B38126BCC69C009D6475 /* LifecycleV2DataStoreCache.swift */,
				D42C989B26CAE6DA002E3184 /* LifecycleV2.swift */,
				D42C989D26CAE790002E3184 /* LifecycleV2Constants.swift */,
				21248079265D569D006CF300 /* LifecycleV2MetricsBuilder.swift */,
				ACD255AE26CE353000532B1E /* LifecycleV2StateManager.swift */,
				212480D6265D59F9006CF300 /* XDMApplication.swift */,
				212480F6265D5A7A006CF300 /* XDMCloseType.swift */,
				21248106265D5BC3006CF300 /* XDMDevice.swift */,
				21248098265D589E006CF300 /* XDMDeviceType.swift */,
				21248116265D5E1C006CF300 /* XDMEnvironment.swift */,
				212480A8265D591A006CF300 /* XDMEnvironmentType.swift */,
				AC1089C826DD87C0004ABAC4 /* XDMLanguage.swift */,
				21248126265D606A006CF300 /* XDMMobileLifecycleDetails.swift */,
			);
			path = LifecycleV2;
			sourceTree = "<group>";
		};
		D55C2031330CD537E59C7255 /* Pods */ = {
			isa = PBXGroup;
			children = (
				2EE8956F25F8D2BD27B6D4D8 /* Pods-AEPCore.debug.xcconfig */,
				9DE12D90D1BAF0798BC007AB /* Pods-AEPCore.release.xcconfig */,
				3DCBEB2BB8208D5CED73869A /* Pods-AEPCoreTests.debug.xcconfig */,
				4107BA7054E313DACA0D4EF4 /* Pods-AEPCoreTests.release.xcconfig */,
				A5F5A65742E1DBDC25CF9F98 /* Pods-AEPIdentityTests.debug.xcconfig */,
				AC838996795DECE800B0A11B /* Pods-AEPIdentityTests.release.xcconfig */,
				5A089B5A7E9F846B8CB9EB34 /* Pods-AEPIntegrationTests.debug.xcconfig */,
				091EFF44717D7342E6FA45D3 /* Pods-AEPIntegrationTests.release.xcconfig */,
				CBB1F735C1AAEA1CD448B2C0 /* Pods-AEPLifecycleTests.debug.xcconfig */,
				FC7A9CEC59D6694933A01324 /* Pods-AEPLifecycleTests.release.xcconfig */,
				41E5D22C6D72CCCF26904EDE /* Pods-AEPSignalTests.debug.xcconfig */,
				93CFCD63764CE54E145E7D8F /* Pods-AEPSignalTests.release.xcconfig */,
				6D652C6627B749495CEE65C1 /* Pods-TestApp.debug.xcconfig */,
				AA4461A0B65C5DFE219540A5 /* Pods-TestApp.release.xcconfig */,
			);
			path = Pods;
			sourceTree = "<group>";
		};
/* End PBXGroup section */

/* Begin PBXHeadersBuildPhase section */
		21CAC0D12422917600C11388 /* Headers */ = {
			isa = PBXHeadersBuildPhase;
			buildActionMask = 2147483647;
			files = (
				21CAC0E72422917600C11388 /* AEPCore.h in Headers */,
				243DCE4724C7AA2800E99AD9 /* AEPServices.h in Headers */,
			);
			runOnlyForDeploymentPostprocessing = 0;
		};
		24B4934A24D4C31100AA38D9 /* Headers */ = {
			isa = PBXHeadersBuildPhase;
			buildActionMask = 2147483647;
			files = (
				24B4935F24D4C31100AA38D9 /* AEPSignal.h in Headers */,
			);
			runOnlyForDeploymentPostprocessing = 0;
		};
		3F03978224BE5DD30019F095 /* Headers */ = {
			isa = PBXHeadersBuildPhase;
			buildActionMask = 2147483647;
			files = (
				243DCE4824C7AA7C00E99AD9 /* AEPServices.h in Headers */,
			);
			runOnlyForDeploymentPostprocessing = 0;
		};
		3FE6DDA424C62C090065EA05 /* Headers */ = {
			isa = PBXHeadersBuildPhase;
			buildActionMask = 2147483647;
			files = (
				3FE6DDF024C62F610065EA05 /* AEPServicesMock.h in Headers */,
			);
			runOnlyForDeploymentPostprocessing = 0;
		};
		3FE6DDCC24C62EE60065EA05 /* Headers */ = {
			isa = PBXHeadersBuildPhase;
			buildActionMask = 2147483647;
			files = (
				3FE6DDE124C62EE60065EA05 /* AEPLifecycle.h in Headers */,
			);
			runOnlyForDeploymentPostprocessing = 0;
		};
		3FE6DE2A24C642330065EA05 /* Headers */ = {
			isa = PBXHeadersBuildPhase;
			buildActionMask = 2147483647;
			files = (
				3FE6DE3F24C642330065EA05 /* AEPIdentity.h in Headers */,
			);
			runOnlyForDeploymentPostprocessing = 0;
		};
		3FF8170524D89B160064DFA1 /* Headers */ = {
			isa = PBXHeadersBuildPhase;
			buildActionMask = 2147483647;
			files = (
				3FF8171724D89B500064DFA1 /* AEPCoreMocks.h in Headers */,
			);
			runOnlyForDeploymentPostprocessing = 0;
		};
/* End PBXHeadersBuildPhase section */

/* Begin PBXNativeTarget section */
		21CAC0D52422917600C11388 /* AEPCore */ = {
			isa = PBXNativeTarget;
			buildConfigurationList = 21CAC0EA2422917600C11388 /* Build configuration list for PBXNativeTarget "AEPCore" */;
			buildPhases = (
				502E324265FC777BF951437B /* [CP] Check Pods Manifest.lock */,
				21CAC0D12422917600C11388 /* Headers */,
				21CAC0D22422917600C11388 /* Sources */,
				21CAC0D42422917600C11388 /* Resources */,
				21CAC0D32422917600C11388 /* Frameworks */,
				BB6812FF24E19B55007FDCF7 /* ShellScript */,
			);
			buildRules = (
			);
			dependencies = (
				3F03983D24BE63570019F095 /* PBXTargetDependency */,
			);
			name = AEPCore;
			productName = AEPCore;
			productReference = 21CAC0D62422917600C11388 /* AEPCore.framework */;
			productType = "com.apple.product-type.framework";
		};
		21CAC0DE2422917600C11388 /* AEPCoreTests */ = {
			isa = PBXNativeTarget;
			buildConfigurationList = 21CAC0ED2422917600C11388 /* Build configuration list for PBXNativeTarget "AEPCoreTests" */;
			buildPhases = (
				7DBB154E267ADBB63ECC6060 /* [CP] Check Pods Manifest.lock */,
				21CAC0DB2422917600C11388 /* Sources */,
				21CAC0DC2422917600C11388 /* Frameworks */,
				21CAC0DD2422917600C11388 /* Resources */,
				10717D81700D656DDA1DCDFF /* [CP] Embed Pods Frameworks */,
			);
			buildRules = (
			);
			dependencies = (
				BFE8A20825F98F60006C4AAF /* PBXTargetDependency */,
				3FF8171B24D89B8A0064DFA1 /* PBXTargetDependency */,
				3FE6DDBE24C62DAB0065EA05 /* PBXTargetDependency */,
				3F03984124BE65120019F095 /* PBXTargetDependency */,
				21CAC0E22422917600C11388 /* PBXTargetDependency */,
			);
			name = AEPCoreTests;
			productName = AEPCoreTests;
			productReference = 21CAC0DF2422917600C11388 /* AEPCoreTests.xctest */;
			productType = "com.apple.product-type.bundle.unit-test";
		};
		24B4934E24D4C31100AA38D9 /* AEPSignal */ = {
			isa = PBXNativeTarget;
			buildConfigurationList = 24B4936424D4C31100AA38D9 /* Build configuration list for PBXNativeTarget "AEPSignal" */;
			buildPhases = (
				24B4934A24D4C31100AA38D9 /* Headers */,
				24B4934B24D4C31100AA38D9 /* Sources */,
				24B4934C24D4C31100AA38D9 /* Frameworks */,
				24B4934D24D4C31100AA38D9 /* Resources */,
				BB68130724E19C32007FDCF7 /* ShellScript */,
			);
			buildRules = (
			);
			dependencies = (
				24B4936924D4C3C400AA38D9 /* PBXTargetDependency */,
				24B4936B24D4C3C400AA38D9 /* PBXTargetDependency */,
			);
			name = AEPSignal;
			productName = AEPSignal;
			productReference = 24B4934F24D4C31100AA38D9 /* AEPSignal.framework */;
			productType = "com.apple.product-type.framework";
		};
		24B4935624D4C31100AA38D9 /* AEPSignalTests */ = {
			isa = PBXNativeTarget;
			buildConfigurationList = 24B4936524D4C31100AA38D9 /* Build configuration list for PBXNativeTarget "AEPSignalTests" */;
			buildPhases = (
				6FCADF3004F0F355422DB5C9 /* [CP] Check Pods Manifest.lock */,
				24B4935324D4C31100AA38D9 /* Sources */,
				24B4935424D4C31100AA38D9 /* Frameworks */,
				24B4935524D4C31100AA38D9 /* Resources */,
				796C1826513F7AC8E1ACEDEE /* [CP] Embed Pods Frameworks */,
			);
			buildRules = (
			);
			dependencies = (
				24D2A3DC24DCB2540079DCCF /* PBXTargetDependency */,
				24D2A3DE24DCB2540079DCCF /* PBXTargetDependency */,
				24B4935A24D4C31100AA38D9 /* PBXTargetDependency */,
			);
			name = AEPSignalTests;
			productName = AEPSignalTests;
			productReference = 24B4935724D4C31100AA38D9 /* AEPSignalTests.xctest */;
			productType = "com.apple.product-type.bundle.unit-test";
		};
		3F03978624BE5DD30019F095 /* AEPServices */ = {
			isa = PBXNativeTarget;
			buildConfigurationList = 3F03979C24BE5DD30019F095 /* Build configuration list for PBXNativeTarget "AEPServices" */;
			buildPhases = (
				3F03978224BE5DD30019F095 /* Headers */,
				3F03978324BE5DD30019F095 /* Sources */,
				3F03978424BE5DD30019F095 /* Frameworks */,
				3F03978524BE5DD30019F095 /* Resources */,
				BB68130424E19C23007FDCF7 /* Run Script */,
			);
			buildRules = (
			);
			dependencies = (
			);
			name = AEPServices;
			productName = AEPServices;
			productReference = 3F03978724BE5DD30019F095 /* AEPServices.framework */;
			productType = "com.apple.product-type.framework";
		};
		3F03978E24BE5DD30019F095 /* AEPServicesTests */ = {
			isa = PBXNativeTarget;
			buildConfigurationList = 3F03979D24BE5DD30019F095 /* Build configuration list for PBXNativeTarget "AEPServicesTests" */;
			buildPhases = (
				3F03978B24BE5DD30019F095 /* Sources */,
				3F03978C24BE5DD30019F095 /* Frameworks */,
				3F03978D24BE5DD30019F095 /* Resources */,
			);
			buildRules = (
			);
			dependencies = (
				3F03979224BE5DD30019F095 /* PBXTargetDependency */,
			);
			name = AEPServicesTests;
			productName = AEPServicesTests;
			productReference = 3F03978F24BE5DD30019F095 /* AEPServicesTests.xctest */;
			productType = "com.apple.product-type.bundle.unit-test";
		};
		3F4256FB24F474F4005D4006 /* AEPIntegrationTests */ = {
			isa = PBXNativeTarget;
			buildConfigurationList = 3F42570624F474F4005D4006 /* Build configuration list for PBXNativeTarget "AEPIntegrationTests" */;
			buildPhases = (
				5236D728E9AB04F15E4033B0 /* [CP] Check Pods Manifest.lock */,
				3F4256F824F474F4005D4006 /* Sources */,
				3F4256F924F474F4005D4006 /* Frameworks */,
				3F4256FA24F474F4005D4006 /* Resources */,
				5D297B1C71DF4FB38E98D507 /* [CP] Embed Pods Frameworks */,
			);
			buildRules = (
			);
			dependencies = (
				ACC7A9782A0ED173001A04FB /* PBXTargetDependency */,
				3F42570824F47501005D4006 /* PBXTargetDependency */,
				3F42570A24F47501005D4006 /* PBXTargetDependency */,
				3F42570C24F47501005D4006 /* PBXTargetDependency */,
				3F42570E24F47501005D4006 /* PBXTargetDependency */,
				3F42570324F474F4005D4006 /* PBXTargetDependency */,
			);
			name = AEPIntegrationTests;
			productName = AEPIntegrationTests;
			productReference = 3F4256FC24F474F4005D4006 /* AEPIntegrationTests.xctest */;
			productType = "com.apple.product-type.bundle.unit-test";
		};
		3FE6DDA824C62C090065EA05 /* AEPServicesMocks */ = {
			isa = PBXNativeTarget;
			buildConfigurationList = 3FE6DDAE24C62C090065EA05 /* Build configuration list for PBXNativeTarget "AEPServicesMocks" */;
			buildPhases = (
				3FE6DDA424C62C090065EA05 /* Headers */,
				3FE6DDA524C62C090065EA05 /* Sources */,
				3FE6DDA624C62C090065EA05 /* Frameworks */,
				3FE6DDA724C62C090065EA05 /* Resources */,
				BB68130624E19C2E007FDCF7 /* ShellScript */,
			);
			buildRules = (
			);
			dependencies = (
				3FE6DE2124C6345A0065EA05 /* PBXTargetDependency */,
			);
			name = AEPServicesMocks;
			productName = AEPServicesMock;
			productReference = 3FE6DDA924C62C090065EA05 /* AEPServicesMocks.framework */;
			productType = "com.apple.product-type.framework";
		};
		3FE6DDD024C62EE60065EA05 /* AEPLifecycle */ = {
			isa = PBXNativeTarget;
			buildConfigurationList = 3FE6DDE224C62EE60065EA05 /* Build configuration list for PBXNativeTarget "AEPLifecycle" */;
			buildPhases = (
				3FE6DDCC24C62EE60065EA05 /* Headers */,
				3FE6DDCD24C62EE60065EA05 /* Sources */,
				3FE6DDCE24C62EE60065EA05 /* Frameworks */,
				3FE6DDCF24C62EE60065EA05 /* Resources */,
				BB68130224E19C15007FDCF7 /* ShellScript */,
			);
			buildRules = (
			);
			dependencies = (
				3F39522424CA1CC500F7325B /* PBXTargetDependency */,
				3FE6DE2524C634660065EA05 /* PBXTargetDependency */,
			);
			name = AEPLifecycle;
			productName = AEPLifecycle;
			productReference = 3FE6DDD124C62EE60065EA05 /* AEPLifecycle.framework */;
			productType = "com.apple.product-type.framework";
		};
		3FE6DDD824C62EE60065EA05 /* AEPLifecycleTests */ = {
			isa = PBXNativeTarget;
			buildConfigurationList = 3FE6DDE524C62EE60065EA05 /* Build configuration list for PBXNativeTarget "AEPLifecycleTests" */;
			buildPhases = (
				356332A4E2245C6002D749CD /* [CP] Check Pods Manifest.lock */,
				3FE6DDD524C62EE60065EA05 /* Sources */,
				3FE6DDD624C62EE60065EA05 /* Frameworks */,
				3FE6DDD724C62EE60065EA05 /* Resources */,
				0475C7DFF640AC36FF410C99 /* [CP] Embed Pods Frameworks */,
			);
			buildRules = (
			);
			dependencies = (
				3FF8172224D8ABF20064DFA1 /* PBXTargetDependency */,
				3FE6DE2724C634B50065EA05 /* PBXTargetDependency */,
				3FE6DDDC24C62EE60065EA05 /* PBXTargetDependency */,
			);
			name = AEPLifecycleTests;
			productName = AEPLifecycleTests;
			productReference = 3FE6DDD924C62EE60065EA05 /* AEPLifecycleTests.xctest */;
			productType = "com.apple.product-type.bundle.unit-test";
		};
		3FE6DE2E24C642330065EA05 /* AEPIdentity */ = {
			isa = PBXNativeTarget;
			buildConfigurationList = 3FE6DE4024C642330065EA05 /* Build configuration list for PBXNativeTarget "AEPIdentity" */;
			buildPhases = (
				3FE6DE2A24C642330065EA05 /* Headers */,
				3FE6DE2B24C642330065EA05 /* Sources */,
				3FE6DE2C24C642330065EA05 /* Frameworks */,
				3FE6DE2D24C642330065EA05 /* Resources */,
				BB68130124E19C10007FDCF7 /* ShellScript */,
			);
			buildRules = (
			);
			dependencies = (
				3F39522224CA1CBF00F7325B /* PBXTargetDependency */,
				3FE6DE8A24C646360065EA05 /* PBXTargetDependency */,
			);
			name = AEPIdentity;
			productName = AEPIdentity;
			productReference = 3FE6DE2F24C642330065EA05 /* AEPIdentity.framework */;
			productType = "com.apple.product-type.framework";
		};
		3FE6DE3624C642330065EA05 /* AEPIdentityTests */ = {
			isa = PBXNativeTarget;
			buildConfigurationList = 3FE6DE4324C642330065EA05 /* Build configuration list for PBXNativeTarget "AEPIdentityTests" */;
			buildPhases = (
				856B38BEF87A340D16FD7F3F /* [CP] Check Pods Manifest.lock */,
				3FE6DE3324C642330065EA05 /* Sources */,
				3FE6DE3424C642330065EA05 /* Frameworks */,
				3FE6DE3524C642330065EA05 /* Resources */,
				461B02974871EBDBADF78DAF /* [CP] Embed Pods Frameworks */,
			);
			buildRules = (
			);
			dependencies = (
<<<<<<< HEAD
				75A01B2329FB2D6600C75D92 /* PBXTargetDependency */,
=======
				ACC7A97E2A12E395001A04FB /* PBXTargetDependency */,
>>>>>>> 5820b1d0
				3FE6DE8524C6437F0065EA05 /* PBXTargetDependency */,
				3FE6DE3A24C642330065EA05 /* PBXTargetDependency */,
			);
			name = AEPIdentityTests;
			productName = AEPIdentityTests;
			productReference = 3FE6DE3724C642330065EA05 /* AEPIdentityTests.xctest */;
			productType = "com.apple.product-type.bundle.unit-test";
		};
		3FF8170924D89B160064DFA1 /* AEPCoreMocks */ = {
			isa = PBXNativeTarget;
			buildConfigurationList = 3FF8170F24D89B160064DFA1 /* Build configuration list for PBXNativeTarget "AEPCoreMocks" */;
			buildPhases = (
				3FF8170524D89B160064DFA1 /* Headers */,
				3FF8170624D89B160064DFA1 /* Sources */,
				3FF8170724D89B160064DFA1 /* Frameworks */,
				3FF8170824D89B160064DFA1 /* Resources */,
				BB68130024E19C06007FDCF7 /* ShellScript */,
			);
			buildRules = (
			);
			dependencies = (
				3FF8171E24D89BCD0064DFA1 /* PBXTargetDependency */,
			);
			name = AEPCoreMocks;
			productName = AEPCoreMocks;
			productReference = 3FF8170A24D89B160064DFA1 /* AEPCoreMocks.framework */;
			productType = "com.apple.product-type.framework";
		};
/* End PBXNativeTarget section */

/* Begin PBXProject section */
		21CAC0CD2422917600C11388 /* Project object */ = {
			isa = PBXProject;
			attributes = {
				LastSwiftUpdateCheck = 1130;
				LastUpgradeCheck = 1300;
				ORGANIZATIONNAME = Adobe;
				TargetAttributes = {
					21CAC0D52422917600C11388 = {
						CreatedOnToolsVersion = 11.3.1;
						LastSwiftMigration = 1130;
					};
					21CAC0DE2422917600C11388 = {
						CreatedOnToolsVersion = 11.3.1;
						LastSwiftMigration = 1160;
					};
					24B4934E24D4C31100AA38D9 = {
						CreatedOnToolsVersion = 11.6;
						LastSwiftMigration = 1160;
					};
					24B4935624D4C31100AA38D9 = {
						CreatedOnToolsVersion = 11.6;
					};
					3F03978624BE5DD30019F095 = {
						CreatedOnToolsVersion = 11.5;
						LastSwiftMigration = 1150;
					};
					3F03978E24BE5DD30019F095 = {
						CreatedOnToolsVersion = 11.5;
					};
					3F39152124CA34BA00B58C3E = {
						CreatedOnToolsVersion = 11.3.1;
					};
					3F4256FB24F474F4005D4006 = {
						CreatedOnToolsVersion = 11.3.1;
					};
					3FE6DDA824C62C090065EA05 = {
						CreatedOnToolsVersion = 11.5;
						LastSwiftMigration = 1150;
					};
					3FE6DDD024C62EE60065EA05 = {
						CreatedOnToolsVersion = 11.5;
						LastSwiftMigration = 1150;
					};
					3FE6DDD824C62EE60065EA05 = {
						CreatedOnToolsVersion = 11.5;
						LastSwiftMigration = 1150;
					};
					3FE6DE2E24C642330065EA05 = {
						CreatedOnToolsVersion = 11.5;
						LastSwiftMigration = 1150;
					};
					3FE6DE3624C642330065EA05 = {
						CreatedOnToolsVersion = 11.5;
						LastSwiftMigration = 1150;
					};
					3FF8170924D89B160064DFA1 = {
						CreatedOnToolsVersion = 11.3.1;
						LastSwiftMigration = 1130;
					};
				};
			};
			buildConfigurationList = 21CAC0D02422917600C11388 /* Build configuration list for PBXProject "AEPCore" */;
			compatibilityVersion = "Xcode 9.3";
			developmentRegion = en;
			hasScannedForEncodings = 0;
			knownRegions = (
				en,
				Base,
			);
			mainGroup = 21CAC0CC2422917600C11388;
			productRefGroup = 21CAC0D72422917600C11388 /* Products */;
			projectDirPath = "";
			projectRoot = "";
			targets = (
				21CAC0D52422917600C11388 /* AEPCore */,
				3FF8170924D89B160064DFA1 /* AEPCoreMocks */,
				21CAC0DE2422917600C11388 /* AEPCoreTests */,
				3FE6DE2E24C642330065EA05 /* AEPIdentity */,
				3FE6DE3624C642330065EA05 /* AEPIdentityTests */,
				3FE6DDD024C62EE60065EA05 /* AEPLifecycle */,
				3FE6DDD824C62EE60065EA05 /* AEPLifecycleTests */,
				3F03978624BE5DD30019F095 /* AEPServices */,
				3FE6DDA824C62C090065EA05 /* AEPServicesMocks */,
				3F03978E24BE5DD30019F095 /* AEPServicesTests */,
				24B4934E24D4C31100AA38D9 /* AEPSignal */,
				24B4935624D4C31100AA38D9 /* AEPSignalTests */,
				3F39152124CA34BA00B58C3E /* AEP-All */,
				3F4256FB24F474F4005D4006 /* AEPIntegrationTests */,
			);
		};
/* End PBXProject section */

/* Begin PBXResourcesBuildPhase section */
		21CAC0D42422917600C11388 /* Resources */ = {
			isa = PBXResourcesBuildPhase;
			buildActionMask = 2147483647;
			files = (
			);
			runOnlyForDeploymentPostprocessing = 0;
		};
		21CAC0DD2422917600C11388 /* Resources */ = {
			isa = PBXResourcesBuildPhase;
			buildActionMask = 2147483647;
			files = (
				2438B92A29BF906F001D6F3A /* rules_testTimestampu.json in Resources */,
				BB3E86DE24F86B6700E39C53 /* rules_testUrlenc.json in Resources */,
				BBA512A724F4A18B0030DAD1 /* rules_testMatcherNc.json in Resources */,
				BBA512B424F5CF380030DAD1 /* rules_testModifyData.json in Resources */,
				BF4A6F2726BB4A1B00612434 /* rules_testDispatchEventInvalidAction.json in Resources */,
				BF4A6EE726BB47FE00612434 /* rules_testDispatchEventNewData.json in Resources */,
				3F08FF9B24DA0DA100D34DE3 /* rules_functional_1.zip in Resources */,
				3F39520C24CA096100F7325B /* rules_1.json in Resources */,
				BBA512A524F4A1790030DAD1 /* rules_testMatcherCo.json in Resources */,
				BBA512A924F4A7EE0030DAD1 /* rules_testMatcherNx.json in Resources */,
				BBA512A124F4A15C0030DAD1 /* rules_testMatcherLt.json in Resources */,
				BB3E86E224F975E000E39C53 /* rules_testMatcherWithDifferentTypesOfParameters.json in Resources */,
				3F39520D24CA096100F7325B /* ADBMobileConfig.json in Resources */,
				24A1FCE72704CE6000D28D26 /* rules_testHistory.json in Resources */,
				BBA5129D24F4899B0030DAD1 /* rules_testMatcherGt.json in Resources */,
				BF4A6F0526BB48A200612434 /* rules_testDispatchEventNewNoData.json in Resources */,
				BF4A6F2826BB4A1B00612434 /* rules_testDispatchEventNoSource.json in Resources */,
				BF4A6EB826BB3B9D00612434 /* rules_testDispatchEventCopy.json in Resources */,
				3F39520F24CA096100F7325B /* testRulesDownloader.zip in Resources */,
				BF4A6F2626BB4A1B00612434 /* rules_testDispatchEventNoAction.json in Resources */,
				3F39520A24CA096100F7325B /* TestRules.zip in Resources */,
				3F39520E24CA096100F7325B /* TestConfig.json in Resources */,
				3F39520B24CA096100F7325B /* TestImage.png in Resources */,
				BF4A6F2926BB4A1B00612434 /* rules_testDispatchEventNoType.json in Resources */,
				BBA512BB24F6C6CA0030DAD1 /* rules_testModifyData_invalidJson.json in Resources */,
				BB3E86E024F86E6200E39C53 /* rules_testUrlenc_invalidFnName.json in Resources */,
				BBA512A324F4A16A0030DAD1 /* rules_testMatcherLe.json in Resources */,
				BBA5129B24F477550030DAD1 /* rules_testMatcherNe.json in Resources */,
				BBA5129924F46C770030DAD1 /* rules_testGroupLogicalOperators.json in Resources */,
				BBA5129F24F4A14C0030DAD1 /* rules_testMatcherGe.json in Resources */,
				BB244F7D2666DBAE00F427BC /* rules_testMatcherGt_2_types.json in Resources */,
				BF4A6F8D26BBAE6500612434 /* rules_testDispatchEventChain.json in Resources */,
				BBA512B724F6C4D90030DAD1 /* rules_testAttachData_invalidJson.json in Resources */,
				3F5D45FD25190E8D0040E298 /* rules_testTransform.json in Resources */,
				BBA512B324F5CF380030DAD1 /* rules_testAttachData.json in Resources */,
			);
			runOnlyForDeploymentPostprocessing = 0;
		};
		24B4934D24D4C31100AA38D9 /* Resources */ = {
			isa = PBXResourcesBuildPhase;
			buildActionMask = 2147483647;
			files = (
			);
			runOnlyForDeploymentPostprocessing = 0;
		};
		24B4935524D4C31100AA38D9 /* Resources */ = {
			isa = PBXResourcesBuildPhase;
			buildActionMask = 2147483647;
			files = (
			);
			runOnlyForDeploymentPostprocessing = 0;
		};
		3F03978524BE5DD30019F095 /* Resources */ = {
			isa = PBXResourcesBuildPhase;
			buildActionMask = 2147483647;
			files = (
			);
			runOnlyForDeploymentPostprocessing = 0;
		};
		3F03978D24BE5DD30019F095 /* Resources */ = {
			isa = PBXResourcesBuildPhase;
			buildActionMask = 2147483647;
			files = (
				3F03983824BE62AA0019F095 /* TestRules.zip in Resources */,
				3F03983B24BE62AA0019F095 /* TestConfig.json in Resources */,
				3F03983A24BE62AA0019F095 /* ADBMobileConfig.json in Resources */,
				787505E025A67BE200E5203E /* TestZipSlip.zip in Resources */,
				78AA4EBC2502E42400205AE9 /* TestCorruptFile.zip in Resources */,
				78AA4EC2250AB55800205AE9 /* TestLarge.zip in Resources */,
				78AA4EBE2502F4AF00205AE9 /* TestInvalidCompressionMethod.zip in Resources */,
				3F03983924BE62AA0019F095 /* TestImage.png in Resources */,
			);
			runOnlyForDeploymentPostprocessing = 0;
		};
		3F4256FA24F474F4005D4006 /* Resources */ = {
			isa = PBXResourcesBuildPhase;
			buildActionMask = 2147483647;
			files = (
				246EFA062790B20100C76A6B /* rules_signal.zip in Resources */,
				3FEEA0DD2522436E007EC317 /* rules_pii.json in Resources */,
				ACC7A97C2A12AF9D001A04FB /* rules_attach.zip in Resources */,
				3FF829492507F8AA00483C74 /* rules_lifecycle.json in Resources */,
				3FF8296D2509942300483C74 /* rules_signal.json in Resources */,
				ACC7A97B2A12AF9D001A04FB /* rules_attach.json in Resources */,
				BF4A70BE26CCD30800612434 /* rules_dispatch_consequence.zip in Resources */,
				246EFA082790B20100C76A6B /* rules_pii.zip in Resources */,
				BF4A70AE26CCD27900612434 /* rules_dispatch_consequence.json in Resources */,
				246EFA072790B20100C76A6B /* rules_lifecycle.zip in Resources */,
				3FF829452507E9F500483C74 /* ADBMobileConfig-OptedOut.json in Resources */,
			);
			runOnlyForDeploymentPostprocessing = 0;
		};
		3FE6DDA724C62C090065EA05 /* Resources */ = {
			isa = PBXResourcesBuildPhase;
			buildActionMask = 2147483647;
			files = (
			);
			runOnlyForDeploymentPostprocessing = 0;
		};
		3FE6DDCF24C62EE60065EA05 /* Resources */ = {
			isa = PBXResourcesBuildPhase;
			buildActionMask = 2147483647;
			files = (
			);
			runOnlyForDeploymentPostprocessing = 0;
		};
		3FE6DDD724C62EE60065EA05 /* Resources */ = {
			isa = PBXResourcesBuildPhase;
			buildActionMask = 2147483647;
			files = (
			);
			runOnlyForDeploymentPostprocessing = 0;
		};
		3FE6DE2D24C642330065EA05 /* Resources */ = {
			isa = PBXResourcesBuildPhase;
			buildActionMask = 2147483647;
			files = (
			);
			runOnlyForDeploymentPostprocessing = 0;
		};
		3FE6DE3524C642330065EA05 /* Resources */ = {
			isa = PBXResourcesBuildPhase;
			buildActionMask = 2147483647;
			files = (
			);
			runOnlyForDeploymentPostprocessing = 0;
		};
		3FF8170824D89B160064DFA1 /* Resources */ = {
			isa = PBXResourcesBuildPhase;
			buildActionMask = 2147483647;
			files = (
			);
			runOnlyForDeploymentPostprocessing = 0;
		};
/* End PBXResourcesBuildPhase section */

/* Begin PBXShellScriptBuildPhase section */
		0475C7DFF640AC36FF410C99 /* [CP] Embed Pods Frameworks */ = {
			isa = PBXShellScriptBuildPhase;
			buildActionMask = 2147483647;
			files = (
			);
			inputFileListPaths = (
				"${PODS_ROOT}/Target Support Files/Pods-AEPLifecycleTests/Pods-AEPLifecycleTests-frameworks-${CONFIGURATION}-input-files.xcfilelist",
			);
			name = "[CP] Embed Pods Frameworks";
			outputFileListPaths = (
				"${PODS_ROOT}/Target Support Files/Pods-AEPLifecycleTests/Pods-AEPLifecycleTests-frameworks-${CONFIGURATION}-output-files.xcfilelist",
			);
			runOnlyForDeploymentPostprocessing = 0;
			shellPath = /bin/sh;
			shellScript = "\"${PODS_ROOT}/Target Support Files/Pods-AEPLifecycleTests/Pods-AEPLifecycleTests-frameworks.sh\"\n";
			showEnvVarsInLog = 0;
		};
		10717D81700D656DDA1DCDFF /* [CP] Embed Pods Frameworks */ = {
			isa = PBXShellScriptBuildPhase;
			buildActionMask = 2147483647;
			files = (
			);
			inputFileListPaths = (
				"${PODS_ROOT}/Target Support Files/Pods-AEPCoreTests/Pods-AEPCoreTests-frameworks-${CONFIGURATION}-input-files.xcfilelist",
			);
			name = "[CP] Embed Pods Frameworks";
			outputFileListPaths = (
				"${PODS_ROOT}/Target Support Files/Pods-AEPCoreTests/Pods-AEPCoreTests-frameworks-${CONFIGURATION}-output-files.xcfilelist",
			);
			runOnlyForDeploymentPostprocessing = 0;
			shellPath = /bin/sh;
			shellScript = "\"${PODS_ROOT}/Target Support Files/Pods-AEPCoreTests/Pods-AEPCoreTests-frameworks.sh\"\n";
			showEnvVarsInLog = 0;
		};
		356332A4E2245C6002D749CD /* [CP] Check Pods Manifest.lock */ = {
			isa = PBXShellScriptBuildPhase;
			buildActionMask = 2147483647;
			files = (
			);
			inputFileListPaths = (
			);
			inputPaths = (
				"${PODS_PODFILE_DIR_PATH}/Podfile.lock",
				"${PODS_ROOT}/Manifest.lock",
			);
			name = "[CP] Check Pods Manifest.lock";
			outputFileListPaths = (
			);
			outputPaths = (
				"$(DERIVED_FILE_DIR)/Pods-AEPLifecycleTests-checkManifestLockResult.txt",
			);
			runOnlyForDeploymentPostprocessing = 0;
			shellPath = /bin/sh;
			shellScript = "diff \"${PODS_PODFILE_DIR_PATH}/Podfile.lock\" \"${PODS_ROOT}/Manifest.lock\" > /dev/null\nif [ $? != 0 ] ; then\n    # print error to STDERR\n    echo \"error: The sandbox is not in sync with the Podfile.lock. Run 'pod install' or update your CocoaPods installation.\" >&2\n    exit 1\nfi\n# This output is used by Xcode 'outputs' to avoid re-running this script phase.\necho \"SUCCESS\" > \"${SCRIPT_OUTPUT_FILE_0}\"\n";
			showEnvVarsInLog = 0;
		};
		461B02974871EBDBADF78DAF /* [CP] Embed Pods Frameworks */ = {
			isa = PBXShellScriptBuildPhase;
			buildActionMask = 2147483647;
			files = (
			);
			inputFileListPaths = (
				"${PODS_ROOT}/Target Support Files/Pods-AEPIdentityTests/Pods-AEPIdentityTests-frameworks-${CONFIGURATION}-input-files.xcfilelist",
			);
			name = "[CP] Embed Pods Frameworks";
			outputFileListPaths = (
				"${PODS_ROOT}/Target Support Files/Pods-AEPIdentityTests/Pods-AEPIdentityTests-frameworks-${CONFIGURATION}-output-files.xcfilelist",
			);
			runOnlyForDeploymentPostprocessing = 0;
			shellPath = /bin/sh;
			shellScript = "\"${PODS_ROOT}/Target Support Files/Pods-AEPIdentityTests/Pods-AEPIdentityTests-frameworks.sh\"\n";
			showEnvVarsInLog = 0;
		};
		502E324265FC777BF951437B /* [CP] Check Pods Manifest.lock */ = {
			isa = PBXShellScriptBuildPhase;
			buildActionMask = 2147483647;
			files = (
			);
			inputFileListPaths = (
			);
			inputPaths = (
				"${PODS_PODFILE_DIR_PATH}/Podfile.lock",
				"${PODS_ROOT}/Manifest.lock",
			);
			name = "[CP] Check Pods Manifest.lock";
			outputFileListPaths = (
			);
			outputPaths = (
				"$(DERIVED_FILE_DIR)/Pods-AEPCore-checkManifestLockResult.txt",
			);
			runOnlyForDeploymentPostprocessing = 0;
			shellPath = /bin/sh;
			shellScript = "diff \"${PODS_PODFILE_DIR_PATH}/Podfile.lock\" \"${PODS_ROOT}/Manifest.lock\" > /dev/null\nif [ $? != 0 ] ; then\n    # print error to STDERR\n    echo \"error: The sandbox is not in sync with the Podfile.lock. Run 'pod install' or update your CocoaPods installation.\" >&2\n    exit 1\nfi\n# This output is used by Xcode 'outputs' to avoid re-running this script phase.\necho \"SUCCESS\" > \"${SCRIPT_OUTPUT_FILE_0}\"\n";
			showEnvVarsInLog = 0;
		};
		5236D728E9AB04F15E4033B0 /* [CP] Check Pods Manifest.lock */ = {
			isa = PBXShellScriptBuildPhase;
			buildActionMask = 2147483647;
			files = (
			);
			inputFileListPaths = (
			);
			inputPaths = (
				"${PODS_PODFILE_DIR_PATH}/Podfile.lock",
				"${PODS_ROOT}/Manifest.lock",
			);
			name = "[CP] Check Pods Manifest.lock";
			outputFileListPaths = (
			);
			outputPaths = (
				"$(DERIVED_FILE_DIR)/Pods-AEPIntegrationTests-checkManifestLockResult.txt",
			);
			runOnlyForDeploymentPostprocessing = 0;
			shellPath = /bin/sh;
			shellScript = "diff \"${PODS_PODFILE_DIR_PATH}/Podfile.lock\" \"${PODS_ROOT}/Manifest.lock\" > /dev/null\nif [ $? != 0 ] ; then\n    # print error to STDERR\n    echo \"error: The sandbox is not in sync with the Podfile.lock. Run 'pod install' or update your CocoaPods installation.\" >&2\n    exit 1\nfi\n# This output is used by Xcode 'outputs' to avoid re-running this script phase.\necho \"SUCCESS\" > \"${SCRIPT_OUTPUT_FILE_0}\"\n";
			showEnvVarsInLog = 0;
		};
		5D297B1C71DF4FB38E98D507 /* [CP] Embed Pods Frameworks */ = {
			isa = PBXShellScriptBuildPhase;
			buildActionMask = 2147483647;
			files = (
			);
			inputFileListPaths = (
				"${PODS_ROOT}/Target Support Files/Pods-AEPIntegrationTests/Pods-AEPIntegrationTests-frameworks-${CONFIGURATION}-input-files.xcfilelist",
			);
			name = "[CP] Embed Pods Frameworks";
			outputFileListPaths = (
				"${PODS_ROOT}/Target Support Files/Pods-AEPIntegrationTests/Pods-AEPIntegrationTests-frameworks-${CONFIGURATION}-output-files.xcfilelist",
			);
			runOnlyForDeploymentPostprocessing = 0;
			shellPath = /bin/sh;
			shellScript = "\"${PODS_ROOT}/Target Support Files/Pods-AEPIntegrationTests/Pods-AEPIntegrationTests-frameworks.sh\"\n";
			showEnvVarsInLog = 0;
		};
		6FCADF3004F0F355422DB5C9 /* [CP] Check Pods Manifest.lock */ = {
			isa = PBXShellScriptBuildPhase;
			buildActionMask = 2147483647;
			files = (
			);
			inputFileListPaths = (
			);
			inputPaths = (
				"${PODS_PODFILE_DIR_PATH}/Podfile.lock",
				"${PODS_ROOT}/Manifest.lock",
			);
			name = "[CP] Check Pods Manifest.lock";
			outputFileListPaths = (
			);
			outputPaths = (
				"$(DERIVED_FILE_DIR)/Pods-AEPSignalTests-checkManifestLockResult.txt",
			);
			runOnlyForDeploymentPostprocessing = 0;
			shellPath = /bin/sh;
			shellScript = "diff \"${PODS_PODFILE_DIR_PATH}/Podfile.lock\" \"${PODS_ROOT}/Manifest.lock\" > /dev/null\nif [ $? != 0 ] ; then\n    # print error to STDERR\n    echo \"error: The sandbox is not in sync with the Podfile.lock. Run 'pod install' or update your CocoaPods installation.\" >&2\n    exit 1\nfi\n# This output is used by Xcode 'outputs' to avoid re-running this script phase.\necho \"SUCCESS\" > \"${SCRIPT_OUTPUT_FILE_0}\"\n";
			showEnvVarsInLog = 0;
		};
		796C1826513F7AC8E1ACEDEE /* [CP] Embed Pods Frameworks */ = {
			isa = PBXShellScriptBuildPhase;
			buildActionMask = 2147483647;
			files = (
			);
			inputFileListPaths = (
				"${PODS_ROOT}/Target Support Files/Pods-AEPSignalTests/Pods-AEPSignalTests-frameworks-${CONFIGURATION}-input-files.xcfilelist",
			);
			name = "[CP] Embed Pods Frameworks";
			outputFileListPaths = (
				"${PODS_ROOT}/Target Support Files/Pods-AEPSignalTests/Pods-AEPSignalTests-frameworks-${CONFIGURATION}-output-files.xcfilelist",
			);
			runOnlyForDeploymentPostprocessing = 0;
			shellPath = /bin/sh;
			shellScript = "\"${PODS_ROOT}/Target Support Files/Pods-AEPSignalTests/Pods-AEPSignalTests-frameworks.sh\"\n";
			showEnvVarsInLog = 0;
		};
		7DBB154E267ADBB63ECC6060 /* [CP] Check Pods Manifest.lock */ = {
			isa = PBXShellScriptBuildPhase;
			buildActionMask = 2147483647;
			files = (
			);
			inputFileListPaths = (
			);
			inputPaths = (
				"${PODS_PODFILE_DIR_PATH}/Podfile.lock",
				"${PODS_ROOT}/Manifest.lock",
			);
			name = "[CP] Check Pods Manifest.lock";
			outputFileListPaths = (
			);
			outputPaths = (
				"$(DERIVED_FILE_DIR)/Pods-AEPCoreTests-checkManifestLockResult.txt",
			);
			runOnlyForDeploymentPostprocessing = 0;
			shellPath = /bin/sh;
			shellScript = "diff \"${PODS_PODFILE_DIR_PATH}/Podfile.lock\" \"${PODS_ROOT}/Manifest.lock\" > /dev/null\nif [ $? != 0 ] ; then\n    # print error to STDERR\n    echo \"error: The sandbox is not in sync with the Podfile.lock. Run 'pod install' or update your CocoaPods installation.\" >&2\n    exit 1\nfi\n# This output is used by Xcode 'outputs' to avoid re-running this script phase.\necho \"SUCCESS\" > \"${SCRIPT_OUTPUT_FILE_0}\"\n";
			showEnvVarsInLog = 0;
		};
		856B38BEF87A340D16FD7F3F /* [CP] Check Pods Manifest.lock */ = {
			isa = PBXShellScriptBuildPhase;
			buildActionMask = 2147483647;
			files = (
			);
			inputFileListPaths = (
			);
			inputPaths = (
				"${PODS_PODFILE_DIR_PATH}/Podfile.lock",
				"${PODS_ROOT}/Manifest.lock",
			);
			name = "[CP] Check Pods Manifest.lock";
			outputFileListPaths = (
			);
			outputPaths = (
				"$(DERIVED_FILE_DIR)/Pods-AEPIdentityTests-checkManifestLockResult.txt",
			);
			runOnlyForDeploymentPostprocessing = 0;
			shellPath = /bin/sh;
			shellScript = "diff \"${PODS_PODFILE_DIR_PATH}/Podfile.lock\" \"${PODS_ROOT}/Manifest.lock\" > /dev/null\nif [ $? != 0 ] ; then\n    # print error to STDERR\n    echo \"error: The sandbox is not in sync with the Podfile.lock. Run 'pod install' or update your CocoaPods installation.\" >&2\n    exit 1\nfi\n# This output is used by Xcode 'outputs' to avoid re-running this script phase.\necho \"SUCCESS\" > \"${SCRIPT_OUTPUT_FILE_0}\"\n";
			showEnvVarsInLog = 0;
		};
		BB6812FF24E19B55007FDCF7 /* ShellScript */ = {
			isa = PBXShellScriptBuildPhase;
			buildActionMask = 2147483647;
			files = (
			);
			inputFileListPaths = (
			);
			inputPaths = (
			);
			outputFileListPaths = (
			);
			outputPaths = (
			);
			runOnlyForDeploymentPostprocessing = 0;
			shellPath = /bin/zsh;
			shellScript = "cd ${PROJECT_DIR}\nif which ./Pods/SwiftLint/swiftlint >/dev/null; then\n  ./Pods/SwiftLint/swiftlint\nelse\n  echo \"error: SwiftLint not installed, please run the pod install command from the project root directory.\"\nfi\n";
		};
		BB68130024E19C06007FDCF7 /* ShellScript */ = {
			isa = PBXShellScriptBuildPhase;
			buildActionMask = 2147483647;
			files = (
			);
			inputFileListPaths = (
			);
			inputPaths = (
			);
			outputFileListPaths = (
			);
			outputPaths = (
			);
			runOnlyForDeploymentPostprocessing = 0;
			shellPath = /bin/zsh;
			shellScript = "cd ${PROJECT_DIR}\nif which ./Pods/SwiftLint/swiftlint >/dev/null; then\n  ./Pods/SwiftLint/swiftlint\nelse\n  echo \"error: SwiftLint not installed, download from https://github.com/realm/SwiftLint\"\nfi\n";
		};
		BB68130124E19C10007FDCF7 /* ShellScript */ = {
			isa = PBXShellScriptBuildPhase;
			buildActionMask = 2147483647;
			files = (
			);
			inputFileListPaths = (
			);
			inputPaths = (
			);
			outputFileListPaths = (
			);
			outputPaths = (
			);
			runOnlyForDeploymentPostprocessing = 0;
			shellPath = /bin/zsh;
			shellScript = "cd ${PROJECT_DIR}\nif which ./Pods/SwiftLint/swiftlint >/dev/null; then\n  ./Pods/SwiftLint/swiftlint\nelse\n  echo \"error: SwiftLint not installed, download from https://github.com/realm/SwiftLint\"\nfi\n";
		};
		BB68130224E19C15007FDCF7 /* ShellScript */ = {
			isa = PBXShellScriptBuildPhase;
			buildActionMask = 2147483647;
			files = (
			);
			inputFileListPaths = (
			);
			inputPaths = (
			);
			outputFileListPaths = (
			);
			outputPaths = (
			);
			runOnlyForDeploymentPostprocessing = 0;
			shellPath = /bin/zsh;
			shellScript = "cd ${PROJECT_DIR}\nif which ./Pods/SwiftLint/swiftlint >/dev/null; then\n  ./Pods/SwiftLint/swiftlint\nelse\n  echo \"error: SwiftLint not installed, download from https://github.com/realm/SwiftLint\"\nfi\n";
		};
		BB68130424E19C23007FDCF7 /* Run Script */ = {
			isa = PBXShellScriptBuildPhase;
			buildActionMask = 2147483647;
			files = (
			);
			inputFileListPaths = (
			);
			inputPaths = (
			);
			name = "Run Script";
			outputFileListPaths = (
			);
			outputPaths = (
			);
			runOnlyForDeploymentPostprocessing = 0;
			shellPath = /bin/zsh;
			shellScript = "cd ${PROJECT_DIR}\nif which ./Pods/SwiftLint/swiftlint >/dev/null; then\n  ./Pods/SwiftLint/swiftlint\nelse\n  echo \"error: SwiftLint not installed, download from https://github.com/realm/SwiftLint\"\nfi\n";
		};
		BB68130624E19C2E007FDCF7 /* ShellScript */ = {
			isa = PBXShellScriptBuildPhase;
			buildActionMask = 2147483647;
			files = (
			);
			inputFileListPaths = (
			);
			inputPaths = (
			);
			outputFileListPaths = (
			);
			outputPaths = (
			);
			runOnlyForDeploymentPostprocessing = 0;
			shellPath = /bin/zsh;
			shellScript = "cd ${PROJECT_DIR}\nif which ./Pods/SwiftLint/swiftlint >/dev/null; then\n  ./Pods/SwiftLint/swiftlint\nelse\n  echo \"error: SwiftLint not installed, download from https://github.com/realm/SwiftLint\"\nfi\n";
		};
		BB68130724E19C32007FDCF7 /* ShellScript */ = {
			isa = PBXShellScriptBuildPhase;
			buildActionMask = 2147483647;
			files = (
			);
			inputFileListPaths = (
			);
			inputPaths = (
			);
			outputFileListPaths = (
			);
			outputPaths = (
			);
			runOnlyForDeploymentPostprocessing = 0;
			shellPath = /bin/zsh;
			shellScript = "cd ${PROJECT_DIR}\nif which ./Pods/SwiftLint/swiftlint >/dev/null; then\n  ./Pods/SwiftLint/swiftlint\nelse\n  echo \"error: SwiftLint not installed, download from https://github.com/realm/SwiftLint\"\nfi\n";
		};
/* End PBXShellScriptBuildPhase section */

/* Begin PBXSourcesBuildPhase section */
		21CAC0D22422917600C11388 /* Sources */ = {
			isa = PBXSourcesBuildPhase;
			buildActionMask = 2147483647;
			files = (
				218C813B24EC3EBC009B4F31 /* V5Migrator.swift in Sources */,
				3FB66ACD24CA004400502CAF /* EventHubConstants.swift in Sources */,
				3FB66ADF24CA004400502CAF /* ConfigurationConstants.swift in Sources */,
				3FB66ADE24CA004400502CAF /* Configuration.swift in Sources */,
				3FB66ADD24CA004400502CAF /* JSONRulesParser.swift in Sources */,
				3FB66AD624CA004400502CAF /* EventSource.swift in Sources */,
				218C813E24EC4101009B4F31 /* V5MigrationConstants.swift in Sources */,
				3F16761424E1B0630041B970 /* RulesConstants.swift in Sources */,
				24EDE33726F10B810068A65F /* EventData+FNV1A32.swift in Sources */,
				24EDE33526EFBDD60068A65F /* EventHistoryDatabase.swift in Sources */,
				BB00E26824D8C94600C578C1 /* TokenFinder.swift in Sources */,
				24EDE33126EFB7170068A65F /* EventHistory.swift in Sources */,
				24D2A3D524DB5B370079DCCF /* HitQueuing+PrivacyStatus.swift in Sources */,
				3FB66AD924CA004400502CAF /* LaunchRule.swift in Sources */,
				BB0E397224FD56100050C181 /* RulesEngineNativeLogging.swift in Sources */,
				21F79ABB24E70CDC003204C3 /* IDParsing.swift in Sources */,
				3FB66AE524CA004400502CAF /* CachedConfiguration.swift in Sources */,
				3FB66AC924CA004400502CAF /* MobileCore+Configuration.swift in Sources */,
				216A15C8257818B200D43848 /* Data+HexString.swift in Sources */,
				3F2B1DC5263221580030F50B /* LaunchRulesEngine+Downloader.swift in Sources */,
				3FB66AC524CA004400502CAF /* CoreConstants.swift in Sources */,
				3FB66AE224CA004400502CAF /* Event+Configuration.swift in Sources */,
				3FB66AD124CA004400502CAF /* SharedState.swift in Sources */,
				215A6CE224ED92C500FE0657 /* V4MigrationConstants.swift in Sources */,
				217E220524D1FD7900B70B3E /* SharedStateResult.swift in Sources */,
				BB00E26924D8C94600C578C1 /* Dictionary+Flatten.swift in Sources */,
				3FB66AD524CA004400502CAF /* EventHubError.swift in Sources */,
				24EDE33B26F39F450068A65F /* EventHistoryResult.swift in Sources */,
				3FB66AD324CA004400502CAF /* ExtensionRuntime.swift in Sources */,
				3F2B1DA62631E7FE0030F50B /* RuleConsequence.swift in Sources */,
				24EDE33326EFB7470068A65F /* EventHistoryRequest.swift in Sources */,
				3FB66AE324CA004400502CAF /* ConfigurationDownloadable.swift in Sources */,
				3FB66ADB24CA004400502CAF /* LaunchRulesEngine.swift in Sources */,
				21377D4124E3383E004BAC01 /* V4Migrator.swift in Sources */,
				3FB66ACA24CA004400502CAF /* MobileCore+Lifecycle.swift in Sources */,
				3FB66AE624CA004400502CAF /* ConfigurationDownloader.swift in Sources */,
				213F8A0424D8DC5A0003B8AF /* WrapperType.swift in Sources */,
				BBA1E96825F0506B00999DD2 /* DataMarshaller.swift in Sources */,
				3FB66ACF24CA004400502CAF /* Event.swift in Sources */,
				3FB66ACE24CA004400502CAF /* ExtensionContainer.swift in Sources */,
				21F79AB724E704C5003204C3 /* IDParser.swift in Sources */,
				24CF602B2538AC79006473BA /* MobileCore+Tracking.swift in Sources */,
				3FB66AE024CA004400502CAF /* ConfigurationState.swift in Sources */,
				3FB66AE724CA004400502CAF /* PrivacyStatus.swift in Sources */,
				3FB66AC624CA004400502CAF /* MobileCore.swift in Sources */,
				3FB66AD824CA004400502CAF /* Extension.swift in Sources */,
				BB00E26E24D9BFB700C578C1 /* URLUtility.swift in Sources */,
				3FB66AD724CA004400502CAF /* EventListenerContainer.swift in Sources */,
				3FB66AD224CA004400502CAF /* EventHub.swift in Sources */,
				3FB66ADC24CA004400502CAF /* RulesLoader.swift in Sources */,
				3FB66ACC24CA004400502CAF /* EventHubPlaceholderExtension.swift in Sources */,
				3F278C4D262E1FAB00E955E5 /* CachedRules.swift in Sources */,
				3FB66AE824CA004400502CAF /* Cacheable.swift in Sources */,
				3FB66ADA24CA004400502CAF /* RulesDownloader.swift in Sources */,
				3FB66AE124CA004400502CAF /* LaunchIDManager.swift in Sources */,
				3F08FF9524D9F1D200D34DE3 /* EventDataMerger.swift in Sources */,
				3FB66AD024CA004400502CAF /* AEPError.swift in Sources */,
				3FB66AD424CA004400502CAF /* EventType.swift in Sources */,
				3F5D45F8251903030040E298 /* LaunchRuleTransformer.swift in Sources */,
				24EDE33926F10BA10068A65F /* String+FNV1A32.swift in Sources */,
				21A6737325434AE600A7E906 /* SharedStateType.swift in Sources */,
			);
			runOnlyForDeploymentPostprocessing = 0;
		};
		21CAC0DB2422917600C11388 /* Sources */ = {
			isa = PBXSourcesBuildPhase;
			buildActionMask = 2147483647;
			files = (
				BB59402B24CF6E1D00EE0C6C /* LaunchRulesEngineTests.swift in Sources */,
				3F39521324CA096100F7325B /* MobileCore+ConfigurationTests.swift in Sources */,
				BBA512B524F5D0CC0030DAD1 /* EventHub+Testable.swift in Sources */,
				246B1A2B272B48A80017716A /* EventTests.swift in Sources */,
				24B4BE592714F5A40000C3AA /* EventHistoryRequestTests.swift in Sources */,
				78AA4EC92513AEBD00205AE9 /* ConfigurationPrivacyStatusTests.swift in Sources */,
				21629DB22461CC48009D05BF /* AEPCore+LifecycleTests.swift in Sources */,
				3F08FF9924DA03F000D34DE3 /* RulesEngineFunctionalTests.swift in Sources */,
				3F16762C24F032E60041B970 /* ContractExtensionTwo.swift in Sources */,
				78AA4ECB2513AF4200205AE9 /* ConfigurationAppIDTests.swift in Sources */,
				24B4BE5D2714F7B30000C3AA /* EventHistoryTests.swift in Sources */,
				3F16762824F031A00041B970 /* EventHubContractTests.swift in Sources */,
				BBE1295124DBCE870045CD8D /* TokenFinderTests.swift in Sources */,
				3F5D45FB251904F00040E298 /* LaunchRuleTransformerTests.swift in Sources */,
				3F39521624CA096200F7325B /* MockNetworkServiceOverrider.swift in Sources */,
				3F16762A24F032C60041B970 /* ContractExtensionOne.swift in Sources */,
				3F39521924CA096200F7325B /* SharedStateTestHelper.swift in Sources */,
				21CD581124EC7B8900D9D590 /* V5MigratorTests.swift in Sources */,
				24E255D5270F406300AB9F07 /* EventData+FNV1A32Tests.swift in Sources */,
				3F08FF9724D9F1F300D34DE3 /* EventDataMergeTests.swift in Sources */,
				216A15F5257818EF00D43848 /* Data+HexStringTests.swift in Sources */,
				3F39520824CA096100F7325B /* SharedStateTest.swift in Sources */,
				24B4BE5F2714F7C80000C3AA /* EventHistoryDatabaseTests.swift in Sources */,
				21F79AC124E72204003204C3 /* V4MigratorTests.swift in Sources */,
				3F39522024CA096200F7325B /* LaunchIDManagerTests.swift in Sources */,
				3F08FF9D24DA0DCF00D34DE3 /* RulesDownloaderTests.swift in Sources */,
				BBE1294F24DBBBD60045CD8D /* Dictionary+FlattenTests.swift in Sources */,
				BBA1E97825F099D000999DD2 /* DataMarshallerTests.swift in Sources */,
				24B4BE5B2714F7730000C3AA /* EventHistoryResponseTests.swift in Sources */,
				3F39521824CA096200F7325B /* MockRulesDownloaderNetworkService.swift in Sources */,
				3F39521224CA096100F7325B /* MockExtensionTwo.swift in Sources */,
				78AA4EC62513AE3900205AE9 /* ConfigurationLifecycleResponseTests.swift in Sources */,
				3F39520924CA096100F7325B /* EventHubTests.swift in Sources */,
				21F79ABF24E71B03003204C3 /* IDParserTests.swift in Sources */,
				3F39521E24CA096200F7325B /* ConfigurationDownloaderTests.swift in Sources */,
				3F39153324CB7E2400B58C3E /* MobileCore+IdentityTests.swift in Sources */,
				3F39521024CA096100F7325B /* SlowMockExtension.swift in Sources */,
				3F39520724CA096100F7325B /* MobileCoreTests.swift in Sources */,
				2130A59D260AB448005DBA0F /* MockLegacyExtension.swift in Sources */,
				3F39521D24CA096200F7325B /* ConfigurationStateTests.swift in Sources */,
				3F39521524CA096200F7325B /* MockConfigurationDownloader.swift in Sources */,
				78AA4EC42513AD2000205AE9 /* ConfigurationFileInPathTests.swift in Sources */,
				3F39153024CA47B600B58C3E /* JSONRulesParserTests.swift in Sources */,
				3F39521A24CA096200F7325B /* MockConfigurationDownloaderNetworkService.swift in Sources */,
				2130A5BB260AB582005DBA0F /* NotAnExtension.swift in Sources */,
				24CF603B2538C7E4006473BA /* MobileCore+TrackingTests.swift in Sources */,
				24E255D7270F526D00AB9F07 /* String+FNV1A32Tests.swift in Sources */,
				3FB5F7D024D2848900F0F6DF /* ConfigurationUpdateTests.swift in Sources */,
			);
			runOnlyForDeploymentPostprocessing = 0;
		};
		24B4934B24D4C31100AA38D9 /* Sources */ = {
			isa = PBXSourcesBuildPhase;
			buildActionMask = 2147483647;
			files = (
				24B4936F24D4C6F900AA38D9 /* Signal.swift in Sources */,
				24B4937124D4C86C00AA38D9 /* SignalConstants.swift in Sources */,
				24B4937824D8CEAC00AA38D9 /* SignalHitProcessor.swift in Sources */,
				24B4937624D8AAAF00AA38D9 /* Event+Signal.swift in Sources */,
				24B4937A24DA18BE00AA38D9 /* SignalHit.swift in Sources */,
			);
			runOnlyForDeploymentPostprocessing = 0;
		};
		24B4935324D4C31100AA38D9 /* Sources */ = {
			isa = PBXSourcesBuildPhase;
			buildActionMask = 2147483647;
			files = (
				247FBD7D24E331A600FA6505 /* Event+SignalTests.swift in Sources */,
				24B4935D24D4C31100AA38D9 /* SignalTests.swift in Sources */,
				2420365224E35EEB0069C89D /* SignalHitProcessorTests.swift in Sources */,
			);
			runOnlyForDeploymentPostprocessing = 0;
		};
		3F03978324BE5DD30019F095 /* Sources */ = {
			isa = PBXSourcesBuildPhase;
			buildActionMask = 2147483647;
			files = (
				923547EB25BF9C6600BEA9A3 /* AEPUIService.swift in Sources */,
				3F0397CE24BE5FF30019F095 /* LoggingService.swift in Sources */,
				786C000525B8EE2100F26D34 /* DefaultHeadersFormatter.swift in Sources */,
				24D9D52E26AB788D002A441A /* FullscreenMessage+WKNavigationDelegate.swift in Sources */,
				3F0397C924BE5FF30019F095 /* Logging.swift in Sources */,
				246FD07426BDEC7A00FD130B /* MessageGestureRecognizer.swift in Sources */,
				78B36A9625CA1C2D00D6D25F /* Dismissible.swift in Sources */,
				3F0397D224BE5FF30019F095 /* NetworkRequest.swift in Sources */,
				3F0397F224BE60910019F095 /* HitProcessing.swift in Sources */,
				92EEA57025885C1C00DBA3EE /* FullscreenMessage.swift in Sources */,
				3F0397FB24BE60910019F095 /* ThreadSafeArray.swift in Sources */,
				9239714025A6380A0056A3E5 /* MessagingDelegate.swift in Sources */,
				3F0397DF24BE5FF30019F095 /* URLOpening.swift in Sources */,
				3F0397CC24BE5FF30019F095 /* NetworkService.swift in Sources */,
				BB8D436225F99CDD0046E230 /* PrettyDictionary.swift in Sources */,
				9235481A25BFF19800BEA9A3 /* FloatingButtonDelegate.swift in Sources */,
				3F0397C424BE5FF30019F095 /* Cache.swift in Sources */,
				3F0397D724BE5FF30019F095 /* DataQueueService.swift in Sources */,
				3F0397F324BE60910019F095 /* PersistentHitQueue.swift in Sources */,
				24D9D54C26AB797D002A441A /* FullscreenMessage+WKScriptMessageHandler.swift in Sources */,
				3F0397CD24BE5FF30019F095 /* NetworkServiceConstants.swift in Sources */,
				3F0397C724BE5FF30019F095 /* CacheExpiry.swift in Sources */,
				246FD07C26C2CDE500FD130B /* FullscreenMessage+FrameCalculation.swift in Sources */,
				3F0397C624BE5FF30019F095 /* DiskCacheService.swift in Sources */,
				3F0397FC24BE60910019F095 /* OperationOrderer.swift in Sources */,
				92027B3F25C9C1A8007BE140 /* UIService.swift in Sources */,
				78B36AEE25CA210E00D6D25F /* FloatingButtonPresentable.swift in Sources */,
				923547FC25BFF18200BEA9A3 /* FloatingButton.swift in Sources */,
				3F0397D324BE5FF30019F095 /* SQLiteDataQueue.swift in Sources */,
				3F0397C324BE5FF30019F095 /* Caching.swift in Sources */,
				24C5E17B26B999E4005BEA72 /* MessageAlignment.swift in Sources */,
				78B36A7825CA0D7700D6D25F /* UIUtils.swift in Sources */,
				923972B325AD844E0056A3E5 /* UIApplication+Window.swift in Sources */,
				3F0397F924BE60910019F095 /* FileManager+ZIP.swift in Sources */,
				3F0397FD24BE60910019F095 /* ThreadSafeDictionary.swift in Sources */,
				3F0397F824BE60910019F095 /* ZipEntry.swift in Sources */,
				3F0397F424BE60910019F095 /* HitQueuing.swift in Sources */,
				786C001525B8EE6200F26D34 /* HttpConnectionConstants.swift in Sources */,
				24C5E15D26B990CB005BEA72 /* MessageGesture.swift in Sources */,
				24C5E14D26B8B00B005BEA72 /* MessageSettings.swift in Sources */,
				3F0397DB24BE5FF30019F095 /* NamedCollectionDataStore.swift in Sources */,
				3F0397C524BE5FF30019F095 /* CacheEntry.swift in Sources */,
				3F0397F524BE60910019F095 /* AtomicCounter.swift in Sources */,
				92F06BFC25B8F1FE004C1700 /* MessageMonitoring.swift in Sources */,
				78B36AB425CA1FCE00D6D25F /* FullscreenPresentable.swift in Sources */,
				3F0397DA24BE5FF30019F095 /* NamedCollectionProcessing.swift in Sources */,
				92EEA5F6258933A600DBA3EE /* FullscreenMessageDelegate.swift in Sources */,
				3F0397FE24BE60910019F095 /* URLEncoder.swift in Sources */,
				7814B23325CB455200841429 /* URL+Validator.swift in Sources */,
				B6D6A019265EC9D8005042BE /* FloatingButtonPosition.swift in Sources */,
				3F0397FF24BE60910019F095 /* AnyCodable.swift in Sources */,
				3F0397D124BE5FF30019F095 /* HttpConnection.swift in Sources */,
				3F0397D824BE5FF30019F095 /* DataQueuing.swift in Sources */,
				3F0397E024BE5FF30019F095 /* URLService.swift in Sources */,
				246FD07A26C1939900FD130B /* MessageAnimation.swift in Sources */,
				3F0397CA24BE5FF30019F095 /* Log.swift in Sources */,
				92EEA6062589343700DBA3EE /* MessageMonitor.swift in Sources */,
				3F0397DC24BE5FF30019F095 /* UserDefaultsNamedCollection.swift in Sources */,
				92F06D0425BA33F4004C1700 /* Showable.swift in Sources */,
				3F0397D524BE5FF30019F095 /* DataQueue.swift in Sources */,
				BB00E26D24D9BF6C00C578C1 /* URLUtility.swift in Sources */,
				3F0397DE24BE5FF30019F095 /* SystemInfoService.swift in Sources */,
				3F0397F624BE60910019F095 /* FileUnzipper.swift in Sources */,
				3F0397D424BE5FF30019F095 /* SQLiteWrapper.swift in Sources */,
				3F0397D024BE5FF30019F095 /* HttpMethod.swift in Sources */,
				3F0397CB24BE5FF30019F095 /* LogLevel.swift in Sources */,
				BB00E26B24D8C9A600C578C1 /* Date+Format.swift in Sources */,
				3F0397FA24BE60910019F095 /* FileUnzipperConstants.swift in Sources */,
				3F0397CF24BE5FF30019F095 /* Networking.swift in Sources */,
				3F0397DD24BE5FF30019F095 /* ApplicationSystemInfoService.swift in Sources */,
				3F0397D624BE5FF30019F095 /* DataEntity.swift in Sources */,
				3F0397C824BE5FF30019F095 /* ServiceProvider.swift in Sources */,
				2467E43A24CA4DE20022F6BE /* Unzipping.swift in Sources */,
				3F0397F724BE60910019F095 /* ZipArchive.swift in Sources */,
			);
			runOnlyForDeploymentPostprocessing = 0;
		};
		3F03978B24BE5DD30019F095 /* Sources */ = {
			isa = PBXSourcesBuildPhase;
			buildActionMask = 2147483647;
			files = (
				3F03981624BE61520019F095 /* SystemInfoServiceTest.swift in Sources */,
				92490BE7258BE23A00762B04 /* MessageMonitorServiceTest.swift in Sources */,
				249498E2254A0C920045E392 /* Date+FormatTests.swift in Sources */,
				3F03981E24BE61520019F095 /* DataQueueTests.swift in Sources */,
				3F03981524BE61520019F095 /* UnzipperTest.swift in Sources */,
				B6D6A02D26601279005042BE /* FloatingButtonPositionTests.swift in Sources */,
				3F03982424BE61520019F095 /* AnyCodableTests.swift in Sources */,
				3F03982224BE61520019F095 /* OperationOrdererTests.swift in Sources */,
				3F03982124BE61520019F095 /* NamedCollectionDataStoreTest.swift in Sources */,
				3F03982724BE61520019F095 /* ThreadSafeDictionaryTests.swift in Sources */,
				246FD08A26CC53E800FD130B /* FullscreenMessage+FrameCalculationTests.swift in Sources */,
				BB8D437225F99DFF0046E230 /* PrettyDictionaryTests.swift in Sources */,
				3F03982624BE61520019F095 /* URLEncoderTests.swift in Sources */,
				923973CD25AF92140056A3E5 /* FullscreenMessageTests.swift in Sources */,
				78AA4EBA2502DF2200205AE9 /* ZipArchiveTest.swift in Sources */,
				246FD08426CC523F00FD130B /* MessageGestureTests.swift in Sources */,
				3F03981924BE61520019F095 /* URLServiceTest.swift in Sources */,
				3F03982324BE61520019F095 /* PersistentHitQueueTests.swift in Sources */,
				3F03981724BE61520019F095 /* DataQueueService+Testable.swift in Sources */,
				3F03981824BE61520019F095 /* DataQueueServiceTests.swift in Sources */,
				3F03981B24BE61520019F095 /* UserDefaultsNamedCollectionTest.swift in Sources */,
				78F2E2D427FF7B900073CE00 /* ServiceProviderTests.swift in Sources */,
				786C004825B8F43E00F26D34 /* DefaultHeadersFormatterTests.swift in Sources */,
				246FD08626CC529800FD130B /* MessageGestureRecognizerTests.swift in Sources */,
				78AA4EC02509731B00205AE9 /* FileManager+ZipTests.swift in Sources */,
				3F03981C24BE61520019F095 /* SQLiteWrapperTests.swift in Sources */,
				246FD08826CC52F200FD130B /* MessagingDelegateTests.swift in Sources */,
				246FD08026CC520500FD130B /* MessageAlignmentTests.swift in Sources */,
				92867D6525C0B56400E32CDC /* FloatingButtonTests.swift in Sources */,
				246FD08226CC521E00FD130B /* MessageAnimationTests.swift in Sources */,
				3F03982524BE61520019F095 /* ThreadSafeArrayTests.swift in Sources */,
				3F03981F24BE61520019F095 /* NetworkServiceTests.swift in Sources */,
				3F03982024BE61520019F095 /* LogLevelTest.swift in Sources */,
				246FD07E26CB002F00FD130B /* MessageSettingsTests.swift in Sources */,
				3F03981A24BE61520019F095 /* DiskCacheServiceTests.swift in Sources */,
				75408CF72948EA0A00C44CE1 /* AtomicCounterTests.swift in Sources */,
			);
			runOnlyForDeploymentPostprocessing = 0;
		};
		3F4256F824F474F4005D4006 /* Sources */ = {
			isa = PBXSourcesBuildPhase;
			buildActionMask = 2147483647;
			files = (
				ACC7A9762A0EA51F001A04FB /* EventHistoryIntegrationTests.swift in Sources */,
				3F42571024F4754F005D4006 /* TestableNetworkService.swift in Sources */,
				3F5F9ED12502D34500C8A0B4 /* ConfigurationIntegrationTests.swift in Sources */,
				BF4A709E26CCCF5500612434 /* RulesEngineIntegrationTests.swift in Sources */,
				3FF829472507EBE400483C74 /* LifecycleIntegrationTests.swift in Sources */,
				3F4256FF24F474F4005D4006 /* IdentityIntegrationTests.swift in Sources */,
				3FF829692509937100483C74 /* SignalIntegrationTests.swift in Sources */,
				3F2F12C024F6D66C00600CB4 /* TestHelpers.swift in Sources */,
			);
			runOnlyForDeploymentPostprocessing = 0;
		};
		3FE6DDA524C62C090065EA05 /* Sources */ = {
			isa = PBXSourcesBuildPhase;
			buildActionMask = 2147483647;
			files = (
				215C859E24C6492800CCCD26 /* MockHitProcessor.swift in Sources */,
				24CE74AD26D40239008F9EFD /* MockMessagingDelegate.swift in Sources */,
				24543A1524E1DC8E002D8D9A /* MockDiskCache.swift in Sources */,
				3FE6DDF524C62F620065EA05 /* MockURLSession.swift in Sources */,
				24CE74AF26D40278008F9EFD /* MockWKScriptMessage.swift in Sources */,
				24543A1624E1DC95002D8D9A /* MockUnzipper.swift in Sources */,
				3FE6DDF724C62F620065EA05 /* MockDataQueue.swift in Sources */,
				215C859D24C6492800CCCD26 /* MockHitQueue.swift in Sources */,
				3FE6DDF224C62F610065EA05 /* MockTask.swift in Sources */,
				24CE74AB26D401ED008F9EFD /* MockFullscreenListener.swift in Sources */,
				92027B9925C9EAF2007BE140 /* MockUIService.swift in Sources */,
				3FE6DDF324C62F610065EA05 /* MockDataStore.swift in Sources */,
				3FE6DDF624C62F620065EA05 /* MockSystemInfoService.swift in Sources */,
				31DF174F297030D300B4B07F /* MockLoggingService.swift in Sources */,
				24543A1424E1DAFC002D8D9A /* MockURLService.swift in Sources */,
				3FE6DDF124C62F610065EA05 /* MockNetworkServiceOverrider.swift in Sources */,
			);
			runOnlyForDeploymentPostprocessing = 0;
		};
		3FE6DDCD24C62EE60065EA05 /* Sources */ = {
			isa = PBXSourcesBuildPhase;
			buildActionMask = 2147483647;
			files = (
				212480F7265D5A7A006CF300 /* XDMCloseType.swift in Sources */,
				3FE6DE0F24C630EB0065EA05 /* LifecycleMetrics.swift in Sources */,
				21248099265D589E006CF300 /* XDMDeviceType.swift in Sources */,
				3FE6DE1424C630EB0065EA05 /* LifecycleConstants.swift in Sources */,
				21248117265D5E1C006CF300 /* XDMEnvironment.swift in Sources */,
				ACD255AF26CE353000532B1E /* LifecycleV2StateManager.swift in Sources */,
				3FE6DE1724C631100065EA05 /* LifecycleSession.swift in Sources */,
				3FE6DE1024C630EB0065EA05 /* Event+Lifecycle.swift in Sources */,
				2124807A265D569D006CF300 /* LifecycleV2MetricsBuilder.swift in Sources */,
				212480D7265D59F9006CF300 /* XDMApplication.swift in Sources */,
				3FE6DE1224C630EB0065EA05 /* Lifecycle.swift in Sources */,
				3FE6DE1324C630EB0065EA05 /* LifecycleContextData.swift in Sources */,
				2EF8B38226BCC69C009D6475 /* LifecycleV2DataStoreCache.swift in Sources */,
				3FE6DE1524C630EB0065EA05 /* LifecycleMetricsBuilder.swift in Sources */,
				D42C989C26CAE6DA002E3184 /* LifecycleV2.swift in Sources */,
				21248127265D606A006CF300 /* XDMMobileLifecycleDetails.swift in Sources */,
				D42C989E26CAE790002E3184 /* LifecycleV2Constants.swift in Sources */,
				21248107265D5BC3006CF300 /* XDMDevice.swift in Sources */,
				212480A9265D591A006CF300 /* XDMEnvironmentType.swift in Sources */,
				3FE6DE0E24C630EB0065EA05 /* LifecycleState.swift in Sources */,
				AC1089C926DD87C0004ABAC4 /* XDMLanguage.swift in Sources */,
			);
			runOnlyForDeploymentPostprocessing = 0;
		};
		3FE6DDD524C62EE60065EA05 /* Sources */ = {
			isa = PBXSourcesBuildPhase;
			buildActionMask = 2147483647;
			files = (
				21BA2E89265D96150011207C /* XDMMobileLifecycleDetailsTests.swift in Sources */,
				21BA2E3D265D91440011207C /* XDMCloseTypeTests.swift in Sources */,
				ACD255B126CE51EA00532B1E /* LifecycleV2StateManagerTests.swift in Sources */,
				21BA2E0D265D8DB70011207C /* XDMDeviceTypeTests.swift in Sources */,
				21BA2EA9265D98C80011207C /* LifecycleV2MetricsBuilderTests.swift in Sources */,
				3FE6DE0324C630DF0065EA05 /* LifecycleFunctionalTests.swift in Sources */,
				D42C98A026CCB024002E3184 /* XDMEnvironmentTests.swift in Sources */,
				3FE6DE0224C630DF0065EA05 /* LifecycleMetricsTests.swift in Sources */,
				2E36F6CA26C1D8D200B194D9 /* LifecycleV2DataStoreCacheTests.swift in Sources */,
				BF38CD88294C4044006FF893 /* XDMLanguageTests.swift in Sources */,
				2E00098F26D59EA100DE1F3B /* LifecycleV2FunctionalTests.swift in Sources */,
				21BA2E2D265D8EC60011207C /* XDMApplicationTests.swift in Sources */,
				21BA2E4D265D91830011207C /* XDMDeviceTests.swift in Sources */,
				21BA2E1D265D8E480011207C /* XDMEnvironmentTypeTests.swift in Sources */,
				3FE6DE0424C630DF0065EA05 /* LifecycleStateTests.swift in Sources */,
				3FE6DE0024C630DF0065EA05 /* LifecycleContextDataTests.swift in Sources */,
				3FE6DDFF24C630DF0065EA05 /* LifecycleMetricsBuilderTests.swift in Sources */,
				3FE6DE0524C630DF0065EA05 /* LifecycleSessionTests.swift in Sources */,
			);
			runOnlyForDeploymentPostprocessing = 0;
		};
		3FE6DE2B24C642330065EA05 /* Sources */ = {
			isa = PBXSourcesBuildPhase;
			buildActionMask = 2147483647;
			files = (
				3FE6DE5F24C643060065EA05 /* Networking+Identity.swift in Sources */,
				2107F02624C9FDFE002935CF /* PushIDManageable.swift in Sources */,
				3FE6DE6024C643060065EA05 /* IdentityState.swift in Sources */,
				3FE6DE5D24C643060065EA05 /* IdentityConstants.swift in Sources */,
				3FE6DE6424C643060065EA05 /* IdentityHit.swift in Sources */,
				3FE6DE6824C643060065EA05 /* IdentityHitProcessor.swift in Sources */,
				3FE6DE5924C643060065EA05 /* MobileVisitorAuthenticationState.swift in Sources */,
				3FE6DE5A24C643060065EA05 /* URLQueryItem+Identity.swift in Sources */,
				3FE6DE6724C643060065EA05 /* IdentityHitResponse.swift in Sources */,
				3FE6DE6224C643060065EA05 /* Event+Identity.swift in Sources */,
				3FE6DE6324C643060065EA05 /* CustomIdentity.swift in Sources */,
				3FE6DE5C24C643060065EA05 /* Identity+PublicAPI.swift in Sources */,
				3FE6DE6924C643060065EA05 /* Identity.swift in Sources */,
				3FE6DE6A24C643060065EA05 /* Identifiable.swift in Sources */,
				3FE6DE6124C643060065EA05 /* ECID.swift in Sources */,
				3FE6DE6524C643060065EA05 /* URLAppender.swift in Sources */,
				2107F02824C9FE1B002935CF /* PushIDManager.swift in Sources */,
				3FE6DE5B24C643060065EA05 /* IdentityProperties.swift in Sources */,
				3FE6DE6624C643060065EA05 /* MobileIdentities.swift in Sources */,
				3FE6DE6B24C643060065EA05 /* URL+Identity.swift in Sources */,
			);
			runOnlyForDeploymentPostprocessing = 0;
		};
		3FE6DE3324C642330065EA05 /* Sources */ = {
			isa = PBXSourcesBuildPhase;
			buildActionMask = 2147483647;
			files = (
				3FE6DE8024C643620065EA05 /* IdentityHitResponseTests.swift in Sources */,
				3FE6DE7824C643620065EA05 /* ECIDTests.swift in Sources */,
				3FE6DE8324C643620065EA05 /* IdentityPropertiesTests.swift in Sources */,
				3FE6DE7C24C643620065EA05 /* IdentityStateTests.swift in Sources */,
				214154A825186734005CEB80 /* CustomIdentityTests.swift in Sources */,
				21FE152024F03254008A82FF /* IdentityPublicAPITests.swift in Sources */,
				2107F02C24C9FF62002935CF /* MockPushIDManager.swift in Sources */,
				3FE6DE7D24C643620065EA05 /* IdentityFunctionalTests.swift in Sources */,
				2107F02A24C9FF46002935CF /* PushIDManagerTests.swift in Sources */,
				3FE6DE8124C643620065EA05 /* NetworkService+IdentityTests.swift in Sources */,
				3FE6DE8224C643620065EA05 /* IdentityTests.swift in Sources */,
				3FE6DE7A24C643620065EA05 /* URL+IdentityTests.swift in Sources */,
				3FE6DE7F24C643620065EA05 /* IdentityHitProcessorTests.swift in Sources */,
				3FE6DE8824C643EA0065EA05 /* TestableExtensionRuntime.swift in Sources */,
				3FE6DE7E24C643620065EA05 /* URLAppenderTests.swift in Sources */,
				218E01C024C7595000BEC470 /* HitQueuing+PrivacyTests.swift in Sources */,
				3FE6DE7B24C643620065EA05 /* URLQueryItem+IdentityTests.swift in Sources */,
				3FE6DE7924C643620065EA05 /* MobileIdentitiesTests.swift in Sources */,
			);
			runOnlyForDeploymentPostprocessing = 0;
		};
		3FF8170624D89B160064DFA1 /* Sources */ = {
			isa = PBXSourcesBuildPhase;
			buildActionMask = 2147483647;
			files = (
				3F08FFA924DBBDD700D34DE3 /* UserDefaults+Clear.swift in Sources */,
				3FF8171924D89B500064DFA1 /* TestableExtensionRuntime.swift in Sources */,
				21FE152224F03386008A82FF /* EventHub+Testable.swift in Sources */,
				3F08FFAA24DBBDD700D34DE3 /* TestableNetworkService.swift in Sources */,
				3FF8171624D89B500064DFA1 /* Event+Timestamp.swift in Sources */,
				21FE152124F0335E008A82FF /* MockExtension.swift in Sources */,
				246B19FD2728C1CD0017716A /* MockEventHistoryDatabase.swift in Sources */,
			);
			runOnlyForDeploymentPostprocessing = 0;
		};
/* End PBXSourcesBuildPhase section */

/* Begin PBXTargetDependency section */
		21CAC0E22422917600C11388 /* PBXTargetDependency */ = {
			isa = PBXTargetDependency;
			target = 21CAC0D52422917600C11388 /* AEPCore */;
			targetProxy = 21CAC0E12422917600C11388 /* PBXContainerItemProxy */;
		};
		24B4935A24D4C31100AA38D9 /* PBXTargetDependency */ = {
			isa = PBXTargetDependency;
			target = 24B4934E24D4C31100AA38D9 /* AEPSignal */;
			targetProxy = 24B4935924D4C31100AA38D9 /* PBXContainerItemProxy */;
		};
		24B4936924D4C3C400AA38D9 /* PBXTargetDependency */ = {
			isa = PBXTargetDependency;
			target = 21CAC0D52422917600C11388 /* AEPCore */;
			targetProxy = 24B4936824D4C3C400AA38D9 /* PBXContainerItemProxy */;
		};
		24B4936B24D4C3C400AA38D9 /* PBXTargetDependency */ = {
			isa = PBXTargetDependency;
			target = 3F03978624BE5DD30019F095 /* AEPServices */;
			targetProxy = 24B4936A24D4C3C400AA38D9 /* PBXContainerItemProxy */;
		};
		24B4936D24D4C6D200AA38D9 /* PBXTargetDependency */ = {
			isa = PBXTargetDependency;
			target = 24B4934E24D4C31100AA38D9 /* AEPSignal */;
			targetProxy = 24B4936C24D4C6D200AA38D9 /* PBXContainerItemProxy */;
		};
		24D2A3DC24DCB2540079DCCF /* PBXTargetDependency */ = {
			isa = PBXTargetDependency;
			target = 3FF8170924D89B160064DFA1 /* AEPCoreMocks */;
			targetProxy = 24D2A3DB24DCB2540079DCCF /* PBXContainerItemProxy */;
		};
		24D2A3DE24DCB2540079DCCF /* PBXTargetDependency */ = {
			isa = PBXTargetDependency;
			target = 3FE6DDA824C62C090065EA05 /* AEPServicesMocks */;
			targetProxy = 24D2A3DD24DCB2540079DCCF /* PBXContainerItemProxy */;
		};
		3F03979224BE5DD30019F095 /* PBXTargetDependency */ = {
			isa = PBXTargetDependency;
			target = 3F03978624BE5DD30019F095 /* AEPServices */;
			targetProxy = 3F03979124BE5DD30019F095 /* PBXContainerItemProxy */;
		};
		3F03983D24BE63570019F095 /* PBXTargetDependency */ = {
			isa = PBXTargetDependency;
			target = 3F03978624BE5DD30019F095 /* AEPServices */;
			targetProxy = 3F03983C24BE63570019F095 /* PBXContainerItemProxy */;
		};
		3F03984124BE65120019F095 /* PBXTargetDependency */ = {
			isa = PBXTargetDependency;
			target = 3F03978624BE5DD30019F095 /* AEPServices */;
			targetProxy = 3F03984024BE65120019F095 /* PBXContainerItemProxy */;
		};
		3F39152624CA34CA00B58C3E /* PBXTargetDependency */ = {
			isa = PBXTargetDependency;
			target = 21CAC0D52422917600C11388 /* AEPCore */;
			targetProxy = 3F39152524CA34CA00B58C3E /* PBXContainerItemProxy */;
		};
		3F39152824CA34CA00B58C3E /* PBXTargetDependency */ = {
			isa = PBXTargetDependency;
			target = 3FE6DE2E24C642330065EA05 /* AEPIdentity */;
			targetProxy = 3F39152724CA34CA00B58C3E /* PBXContainerItemProxy */;
		};
		3F39152A24CA34CA00B58C3E /* PBXTargetDependency */ = {
			isa = PBXTargetDependency;
			target = 3FE6DDD024C62EE60065EA05 /* AEPLifecycle */;
			targetProxy = 3F39152924CA34CA00B58C3E /* PBXContainerItemProxy */;
		};
		3F39152C24CA34CA00B58C3E /* PBXTargetDependency */ = {
			isa = PBXTargetDependency;
			target = 3F03978624BE5DD30019F095 /* AEPServices */;
			targetProxy = 3F39152B24CA34CA00B58C3E /* PBXContainerItemProxy */;
		};
		3F39522224CA1CBF00F7325B /* PBXTargetDependency */ = {
			isa = PBXTargetDependency;
			target = 21CAC0D52422917600C11388 /* AEPCore */;
			targetProxy = 3F39522124CA1CBF00F7325B /* PBXContainerItemProxy */;
		};
		3F39522424CA1CC500F7325B /* PBXTargetDependency */ = {
			isa = PBXTargetDependency;
			target = 21CAC0D52422917600C11388 /* AEPCore */;
			targetProxy = 3F39522324CA1CC500F7325B /* PBXContainerItemProxy */;
		};
		3F42570324F474F4005D4006 /* PBXTargetDependency */ = {
			isa = PBXTargetDependency;
			target = 21CAC0D52422917600C11388 /* AEPCore */;
			targetProxy = 3F42570224F474F4005D4006 /* PBXContainerItemProxy */;
		};
		3F42570824F47501005D4006 /* PBXTargetDependency */ = {
			isa = PBXTargetDependency;
			target = 3FE6DE2E24C642330065EA05 /* AEPIdentity */;
			targetProxy = 3F42570724F47501005D4006 /* PBXContainerItemProxy */;
		};
		3F42570A24F47501005D4006 /* PBXTargetDependency */ = {
			isa = PBXTargetDependency;
			target = 3FE6DDD024C62EE60065EA05 /* AEPLifecycle */;
			targetProxy = 3F42570924F47501005D4006 /* PBXContainerItemProxy */;
		};
		3F42570C24F47501005D4006 /* PBXTargetDependency */ = {
			isa = PBXTargetDependency;
			target = 3F03978624BE5DD30019F095 /* AEPServices */;
			targetProxy = 3F42570B24F47501005D4006 /* PBXContainerItemProxy */;
		};
		3F42570E24F47501005D4006 /* PBXTargetDependency */ = {
			isa = PBXTargetDependency;
			target = 24B4934E24D4C31100AA38D9 /* AEPSignal */;
			targetProxy = 3F42570D24F47501005D4006 /* PBXContainerItemProxy */;
		};
		3FE6DDBE24C62DAB0065EA05 /* PBXTargetDependency */ = {
			isa = PBXTargetDependency;
			target = 3FE6DDA824C62C090065EA05 /* AEPServicesMocks */;
			targetProxy = 3FE6DDBD24C62DAB0065EA05 /* PBXContainerItemProxy */;
		};
		3FE6DDDC24C62EE60065EA05 /* PBXTargetDependency */ = {
			isa = PBXTargetDependency;
			target = 3FE6DDD024C62EE60065EA05 /* AEPLifecycle */;
			targetProxy = 3FE6DDDB24C62EE60065EA05 /* PBXContainerItemProxy */;
		};
		3FE6DE2124C6345A0065EA05 /* PBXTargetDependency */ = {
			isa = PBXTargetDependency;
			target = 3F03978624BE5DD30019F095 /* AEPServices */;
			targetProxy = 3FE6DE2024C6345A0065EA05 /* PBXContainerItemProxy */;
		};
		3FE6DE2524C634660065EA05 /* PBXTargetDependency */ = {
			isa = PBXTargetDependency;
			target = 3F03978624BE5DD30019F095 /* AEPServices */;
			targetProxy = 3FE6DE2424C634660065EA05 /* PBXContainerItemProxy */;
		};
		3FE6DE2724C634B50065EA05 /* PBXTargetDependency */ = {
			isa = PBXTargetDependency;
			target = 3FE6DDA824C62C090065EA05 /* AEPServicesMocks */;
			targetProxy = 3FE6DE2624C634B50065EA05 /* PBXContainerItemProxy */;
		};
		3FE6DE3A24C642330065EA05 /* PBXTargetDependency */ = {
			isa = PBXTargetDependency;
			target = 3FE6DE2E24C642330065EA05 /* AEPIdentity */;
			targetProxy = 3FE6DE3924C642330065EA05 /* PBXContainerItemProxy */;
		};
		3FE6DE8524C6437F0065EA05 /* PBXTargetDependency */ = {
			isa = PBXTargetDependency;
			target = 3FE6DDA824C62C090065EA05 /* AEPServicesMocks */;
			targetProxy = 3FE6DE8424C6437F0065EA05 /* PBXContainerItemProxy */;
		};
		3FE6DE8A24C646360065EA05 /* PBXTargetDependency */ = {
			isa = PBXTargetDependency;
			target = 3F03978624BE5DD30019F095 /* AEPServices */;
			targetProxy = 3FE6DE8924C646360065EA05 /* PBXContainerItemProxy */;
		};
		3FF8171B24D89B8A0064DFA1 /* PBXTargetDependency */ = {
			isa = PBXTargetDependency;
			target = 3FF8170924D89B160064DFA1 /* AEPCoreMocks */;
			targetProxy = 3FF8171A24D89B8A0064DFA1 /* PBXContainerItemProxy */;
		};
		3FF8171E24D89BCD0064DFA1 /* PBXTargetDependency */ = {
			isa = PBXTargetDependency;
			target = 21CAC0D52422917600C11388 /* AEPCore */;
			targetProxy = 3FF8171D24D89BCD0064DFA1 /* PBXContainerItemProxy */;
		};
		3FF8172224D8ABF20064DFA1 /* PBXTargetDependency */ = {
			isa = PBXTargetDependency;
			target = 3FF8170924D89B160064DFA1 /* AEPCoreMocks */;
			targetProxy = 3FF8172124D8ABF20064DFA1 /* PBXContainerItemProxy */;
		};
<<<<<<< HEAD
		75A01B2329FB2D6600C75D92 /* PBXTargetDependency */ = {
			isa = PBXTargetDependency;
			target = 3FF8170924D89B160064DFA1 /* AEPCoreMocks */;
			targetProxy = 75A01B2229FB2D6600C75D92 /* PBXContainerItemProxy */;
=======
		ACC7A9782A0ED173001A04FB /* PBXTargetDependency */ = {
			isa = PBXTargetDependency;
			target = 3FF8170924D89B160064DFA1 /* AEPCoreMocks */;
			targetProxy = ACC7A9772A0ED173001A04FB /* PBXContainerItemProxy */;
		};
		ACC7A97E2A12E395001A04FB /* PBXTargetDependency */ = {
			isa = PBXTargetDependency;
			target = 3FF8170924D89B160064DFA1 /* AEPCoreMocks */;
			targetProxy = ACC7A97D2A12E395001A04FB /* PBXContainerItemProxy */;
>>>>>>> 5820b1d0
		};
		BFE8A20825F98F60006C4AAF /* PBXTargetDependency */ = {
			isa = PBXTargetDependency;
			target = 3FE6DE2E24C642330065EA05 /* AEPIdentity */;
			targetProxy = BFE8A20725F98F60006C4AAF /* PBXContainerItemProxy */;
		};
/* End PBXTargetDependency section */

/* Begin XCBuildConfiguration section */
		21CAC0E82422917600C11388 /* Debug */ = {
			isa = XCBuildConfiguration;
			buildSettings = {
				ALWAYS_SEARCH_USER_PATHS = NO;
				BUILD_LIBRARY_FOR_DISTRIBUTION = YES;
				CLANG_ANALYZER_NONNULL = YES;
				CLANG_ANALYZER_NUMBER_OBJECT_CONVERSION = YES_AGGRESSIVE;
				CLANG_CXX_LANGUAGE_STANDARD = "gnu++14";
				CLANG_CXX_LIBRARY = "libc++";
				CLANG_ENABLE_MODULES = YES;
				CLANG_ENABLE_OBJC_ARC = YES;
				CLANG_ENABLE_OBJC_WEAK = YES;
				CLANG_WARN_BLOCK_CAPTURE_AUTORELEASING = YES;
				CLANG_WARN_BOOL_CONVERSION = YES;
				CLANG_WARN_COMMA = YES;
				CLANG_WARN_CONSTANT_CONVERSION = YES;
				CLANG_WARN_DEPRECATED_OBJC_IMPLEMENTATIONS = YES;
				CLANG_WARN_DIRECT_OBJC_ISA_USAGE = YES_ERROR;
				CLANG_WARN_DOCUMENTATION_COMMENTS = YES;
				CLANG_WARN_EMPTY_BODY = YES;
				CLANG_WARN_ENUM_CONVERSION = YES;
				CLANG_WARN_INFINITE_RECURSION = YES;
				CLANG_WARN_INT_CONVERSION = YES;
				CLANG_WARN_NON_LITERAL_NULL_CONVERSION = YES;
				CLANG_WARN_OBJC_IMPLICIT_RETAIN_SELF = YES;
				CLANG_WARN_OBJC_LITERAL_CONVERSION = YES;
				CLANG_WARN_OBJC_ROOT_CLASS = YES_ERROR;
				CLANG_WARN_QUOTED_INCLUDE_IN_FRAMEWORK_HEADER = YES;
				CLANG_WARN_RANGE_LOOP_ANALYSIS = YES;
				CLANG_WARN_STRICT_PROTOTYPES = YES;
				CLANG_WARN_SUSPICIOUS_MOVE = YES;
				CLANG_WARN_UNGUARDED_AVAILABILITY = YES_AGGRESSIVE;
				CLANG_WARN_UNREACHABLE_CODE = YES;
				CLANG_WARN__DUPLICATE_METHOD_MATCH = YES;
				COPY_PHASE_STRIP = NO;
				CURRENT_PROJECT_VERSION = 1;
				DEBUG_INFORMATION_FORMAT = dwarf;
				ENABLE_STRICT_OBJC_MSGSEND = YES;
				ENABLE_TESTABILITY = YES;
				GCC_C_LANGUAGE_STANDARD = gnu11;
				GCC_DYNAMIC_NO_PIC = NO;
				GCC_NO_COMMON_BLOCKS = YES;
				GCC_OPTIMIZATION_LEVEL = 0;
				GCC_PREPROCESSOR_DEFINITIONS = (
					"DEBUG=1",
					"$(inherited)",
				);
				GCC_WARN_64_TO_32_BIT_CONVERSION = YES;
				GCC_WARN_ABOUT_RETURN_TYPE = YES_ERROR;
				GCC_WARN_UNDECLARED_SELECTOR = YES;
				GCC_WARN_UNINITIALIZED_AUTOS = YES_AGGRESSIVE;
				GCC_WARN_UNUSED_FUNCTION = YES;
				GCC_WARN_UNUSED_VARIABLE = YES;
				IPHONEOS_DEPLOYMENT_TARGET = 10.0;
				MTL_ENABLE_DEBUG_INFO = INCLUDE_SOURCE;
				MTL_FAST_MATH = YES;
				ONLY_ACTIVE_ARCH = YES;
				SDKROOT = iphoneos;
				SWIFT_ACTIVE_COMPILATION_CONDITIONS = DEBUG;
				SWIFT_OPTIMIZATION_LEVEL = "-Onone";
				VERSIONING_SYSTEM = "apple-generic";
				VERSION_INFO_PREFIX = "";
			};
			name = Debug;
		};
		21CAC0E92422917600C11388 /* Release */ = {
			isa = XCBuildConfiguration;
			buildSettings = {
				ALWAYS_SEARCH_USER_PATHS = NO;
				BUILD_LIBRARY_FOR_DISTRIBUTION = YES;
				CLANG_ANALYZER_NONNULL = YES;
				CLANG_ANALYZER_NUMBER_OBJECT_CONVERSION = YES_AGGRESSIVE;
				CLANG_CXX_LANGUAGE_STANDARD = "gnu++14";
				CLANG_CXX_LIBRARY = "libc++";
				CLANG_ENABLE_MODULES = YES;
				CLANG_ENABLE_OBJC_ARC = YES;
				CLANG_ENABLE_OBJC_WEAK = YES;
				CLANG_WARN_BLOCK_CAPTURE_AUTORELEASING = YES;
				CLANG_WARN_BOOL_CONVERSION = YES;
				CLANG_WARN_COMMA = YES;
				CLANG_WARN_CONSTANT_CONVERSION = YES;
				CLANG_WARN_DEPRECATED_OBJC_IMPLEMENTATIONS = YES;
				CLANG_WARN_DIRECT_OBJC_ISA_USAGE = YES_ERROR;
				CLANG_WARN_DOCUMENTATION_COMMENTS = YES;
				CLANG_WARN_EMPTY_BODY = YES;
				CLANG_WARN_ENUM_CONVERSION = YES;
				CLANG_WARN_INFINITE_RECURSION = YES;
				CLANG_WARN_INT_CONVERSION = YES;
				CLANG_WARN_NON_LITERAL_NULL_CONVERSION = YES;
				CLANG_WARN_OBJC_IMPLICIT_RETAIN_SELF = YES;
				CLANG_WARN_OBJC_LITERAL_CONVERSION = YES;
				CLANG_WARN_OBJC_ROOT_CLASS = YES_ERROR;
				CLANG_WARN_QUOTED_INCLUDE_IN_FRAMEWORK_HEADER = YES;
				CLANG_WARN_RANGE_LOOP_ANALYSIS = YES;
				CLANG_WARN_STRICT_PROTOTYPES = YES;
				CLANG_WARN_SUSPICIOUS_MOVE = YES;
				CLANG_WARN_UNGUARDED_AVAILABILITY = YES_AGGRESSIVE;
				CLANG_WARN_UNREACHABLE_CODE = YES;
				CLANG_WARN__DUPLICATE_METHOD_MATCH = YES;
				COPY_PHASE_STRIP = NO;
				CURRENT_PROJECT_VERSION = 1;
				DEBUG_INFORMATION_FORMAT = "dwarf-with-dsym";
				ENABLE_NS_ASSERTIONS = NO;
				ENABLE_STRICT_OBJC_MSGSEND = YES;
				GCC_C_LANGUAGE_STANDARD = gnu11;
				GCC_NO_COMMON_BLOCKS = YES;
				GCC_WARN_64_TO_32_BIT_CONVERSION = YES;
				GCC_WARN_ABOUT_RETURN_TYPE = YES_ERROR;
				GCC_WARN_UNDECLARED_SELECTOR = YES;
				GCC_WARN_UNINITIALIZED_AUTOS = YES_AGGRESSIVE;
				GCC_WARN_UNUSED_FUNCTION = YES;
				GCC_WARN_UNUSED_VARIABLE = YES;
				IPHONEOS_DEPLOYMENT_TARGET = 10.0;
				MTL_ENABLE_DEBUG_INFO = NO;
				MTL_FAST_MATH = YES;
				SDKROOT = iphoneos;
				SWIFT_COMPILATION_MODE = wholemodule;
				SWIFT_OPTIMIZATION_LEVEL = "-O";
				VALIDATE_PRODUCT = YES;
				VERSIONING_SYSTEM = "apple-generic";
				VERSION_INFO_PREFIX = "";
			};
			name = Release;
		};
		21CAC0EB2422917600C11388 /* Debug */ = {
			isa = XCBuildConfiguration;
			baseConfigurationReference = 2EE8956F25F8D2BD27B6D4D8 /* Pods-AEPCore.debug.xcconfig */;
			buildSettings = {
				APPLICATION_EXTENSION_API_ONLY = YES;
				CLANG_ENABLE_MODULES = YES;
				CODE_SIGN_STYLE = Automatic;
				DEFINES_MODULE = YES;
				DEVELOPMENT_TEAM = "";
				DYLIB_COMPATIBILITY_VERSION = 1;
				DYLIB_CURRENT_VERSION = 1;
				DYLIB_INSTALL_NAME_BASE = "@rpath";
				INFOPLIST_FILE = AEPCore/Sources/Info.plist;
				INSTALL_PATH = "$(LOCAL_LIBRARY_DIR)/Frameworks";
				LD_RUNPATH_SEARCH_PATHS = (
					"$(inherited)",
					"@executable_path/Frameworks",
					"@loader_path/Frameworks",
				);
				MARKETING_VERSION = 3.9.0;
				PRODUCT_BUNDLE_IDENTIFIER = com.adobe.aep.core;
				PRODUCT_NAME = "$(TARGET_NAME:c99extidentifier)";
				SKIP_INSTALL = YES;
				SUPPORTED_PLATFORMS = "iphonesimulator iphoneos appletvos appletvsimulator";
				SUPPORTS_MACCATALYST = NO;
				SWIFT_OPTIMIZATION_LEVEL = "-Onone";
				SWIFT_VERSION = 5.0;
				TARGETED_DEVICE_FAMILY = "1,2,3";
				TVOS_DEPLOYMENT_TARGET = 10.0;
			};
			name = Debug;
		};
		21CAC0EC2422917600C11388 /* Release */ = {
			isa = XCBuildConfiguration;
			baseConfigurationReference = 9DE12D90D1BAF0798BC007AB /* Pods-AEPCore.release.xcconfig */;
			buildSettings = {
				APPLICATION_EXTENSION_API_ONLY = YES;
				CLANG_ENABLE_MODULES = YES;
				CODE_SIGN_STYLE = Automatic;
				DEFINES_MODULE = YES;
				DEVELOPMENT_TEAM = "";
				DYLIB_COMPATIBILITY_VERSION = 1;
				DYLIB_CURRENT_VERSION = 1;
				DYLIB_INSTALL_NAME_BASE = "@rpath";
				INFOPLIST_FILE = AEPCore/Sources/Info.plist;
				INSTALL_PATH = "$(LOCAL_LIBRARY_DIR)/Frameworks";
				LD_RUNPATH_SEARCH_PATHS = (
					"$(inherited)",
					"@executable_path/Frameworks",
					"@loader_path/Frameworks",
				);
				MARKETING_VERSION = 3.9.0;
				PRODUCT_BUNDLE_IDENTIFIER = com.adobe.aep.core;
				PRODUCT_NAME = "$(TARGET_NAME:c99extidentifier)";
				SKIP_INSTALL = YES;
				SUPPORTED_PLATFORMS = "iphonesimulator iphoneos appletvos appletvsimulator";
				SUPPORTS_MACCATALYST = NO;
				SWIFT_VERSION = 5.0;
				TARGETED_DEVICE_FAMILY = "1,2,3";
				TVOS_DEPLOYMENT_TARGET = 10.0;
			};
			name = Release;
		};
		21CAC0EE2422917600C11388 /* Debug */ = {
			isa = XCBuildConfiguration;
			baseConfigurationReference = 3DCBEB2BB8208D5CED73869A /* Pods-AEPCoreTests.debug.xcconfig */;
			buildSettings = {
				BUILD_LIBRARY_FOR_DISTRIBUTION = NO;
				CLANG_ENABLE_CODE_COVERAGE = NO;
				CLANG_ENABLE_MODULES = YES;
				CODE_SIGN_STYLE = Automatic;
				DEVELOPMENT_TEAM = FKGEE875K4;
				INFOPLIST_FILE = AEPCore/Tests/Info.plist;
				LD_RUNPATH_SEARCH_PATHS = (
					"$(inherited)",
					"@executable_path/Frameworks",
					"@loader_path/Frameworks",
				);
				PRODUCT_BUNDLE_IDENTIFIER = Adobe.AEPCoreTests;
				PRODUCT_NAME = "$(TARGET_NAME)";
				SUPPORTED_PLATFORMS = "iphonesimulator iphoneos appletvos appletvsimulator";
				SWIFT_OPTIMIZATION_LEVEL = "-Onone";
				SWIFT_VERSION = 5.0;
				TARGETED_DEVICE_FAMILY = "1,2,3";
				TVOS_DEPLOYMENT_TARGET = 10.0;
			};
			name = Debug;
		};
		21CAC0EF2422917600C11388 /* Release */ = {
			isa = XCBuildConfiguration;
			baseConfigurationReference = 4107BA7054E313DACA0D4EF4 /* Pods-AEPCoreTests.release.xcconfig */;
			buildSettings = {
				BUILD_LIBRARY_FOR_DISTRIBUTION = NO;
				CLANG_ENABLE_CODE_COVERAGE = NO;
				CLANG_ENABLE_MODULES = YES;
				CODE_SIGN_STYLE = Automatic;
				DEVELOPMENT_TEAM = FKGEE875K4;
				INFOPLIST_FILE = AEPCore/Tests/Info.plist;
				LD_RUNPATH_SEARCH_PATHS = (
					"$(inherited)",
					"@executable_path/Frameworks",
					"@loader_path/Frameworks",
				);
				PRODUCT_BUNDLE_IDENTIFIER = Adobe.AEPCoreTests;
				PRODUCT_NAME = "$(TARGET_NAME)";
				SUPPORTED_PLATFORMS = "iphonesimulator iphoneos appletvos appletvsimulator";
				SWIFT_VERSION = 5.0;
				TARGETED_DEVICE_FAMILY = "1,2,3";
				TVOS_DEPLOYMENT_TARGET = 10.0;
			};
			name = Release;
		};
		24B4936024D4C31100AA38D9 /* Debug */ = {
			isa = XCBuildConfiguration;
			buildSettings = {
				APPLICATION_EXTENSION_API_ONLY = YES;
				CLANG_ENABLE_MODULES = YES;
				CODE_SIGN_STYLE = Automatic;
				DEFINES_MODULE = YES;
				DYLIB_COMPATIBILITY_VERSION = 1;
				DYLIB_CURRENT_VERSION = 1;
				DYLIB_INSTALL_NAME_BASE = "@rpath";
				INFOPLIST_FILE = AEPSignal/Sources/Info.plist;
				INSTALL_PATH = "$(LOCAL_LIBRARY_DIR)/Frameworks";
				LD_RUNPATH_SEARCH_PATHS = (
					"$(inherited)",
					"@executable_path/Frameworks",
					"@loader_path/Frameworks",
				);
				MARKETING_VERSION = 3.9.0;
				PRODUCT_BUNDLE_IDENTIFIER = com.adobe.aep.signal;
				PRODUCT_NAME = "$(TARGET_NAME:c99extidentifier)";
				SKIP_INSTALL = YES;
				SUPPORTED_PLATFORMS = "iphonesimulator iphoneos appletvos appletvsimulator";
				SUPPORTS_MACCATALYST = NO;
				SWIFT_OPTIMIZATION_LEVEL = "-Onone";
				SWIFT_VERSION = 5.0;
				TARGETED_DEVICE_FAMILY = "1,2,3";
				TVOS_DEPLOYMENT_TARGET = 10.0;
			};
			name = Debug;
		};
		24B4936124D4C31100AA38D9 /* Release */ = {
			isa = XCBuildConfiguration;
			buildSettings = {
				APPLICATION_EXTENSION_API_ONLY = YES;
				CLANG_ENABLE_MODULES = YES;
				CODE_SIGN_STYLE = Automatic;
				DEFINES_MODULE = YES;
				DYLIB_COMPATIBILITY_VERSION = 1;
				DYLIB_CURRENT_VERSION = 1;
				DYLIB_INSTALL_NAME_BASE = "@rpath";
				INFOPLIST_FILE = AEPSignal/Sources/Info.plist;
				INSTALL_PATH = "$(LOCAL_LIBRARY_DIR)/Frameworks";
				LD_RUNPATH_SEARCH_PATHS = (
					"$(inherited)",
					"@executable_path/Frameworks",
					"@loader_path/Frameworks",
				);
				MARKETING_VERSION = 3.9.0;
				PRODUCT_BUNDLE_IDENTIFIER = com.adobe.aep.signal;
				PRODUCT_NAME = "$(TARGET_NAME:c99extidentifier)";
				SKIP_INSTALL = YES;
				SUPPORTED_PLATFORMS = "iphonesimulator iphoneos appletvos appletvsimulator";
				SUPPORTS_MACCATALYST = NO;
				SWIFT_VERSION = 5.0;
				TARGETED_DEVICE_FAMILY = "1,2,3";
				TVOS_DEPLOYMENT_TARGET = 10.0;
			};
			name = Release;
		};
		24B4936224D4C31100AA38D9 /* Debug */ = {
			isa = XCBuildConfiguration;
			baseConfigurationReference = 41E5D22C6D72CCCF26904EDE /* Pods-AEPSignalTests.debug.xcconfig */;
			buildSettings = {
				CODE_SIGN_STYLE = Automatic;
				INFOPLIST_FILE = AEPSignal/Tests/Info.plist;
				LD_RUNPATH_SEARCH_PATHS = (
					"$(inherited)",
					"@executable_path/Frameworks",
					"@loader_path/Frameworks",
				);
				PRODUCT_BUNDLE_IDENTIFIER = com.adobe.AEPSignalTests;
				PRODUCT_NAME = "$(TARGET_NAME)";
				SUPPORTED_PLATFORMS = "iphonesimulator iphoneos appletvos appletvsimulator";
				SWIFT_VERSION = 5.0;
				TARGETED_DEVICE_FAMILY = "1,2,3";
				TVOS_DEPLOYMENT_TARGET = 10.0;
			};
			name = Debug;
		};
		24B4936324D4C31100AA38D9 /* Release */ = {
			isa = XCBuildConfiguration;
			baseConfigurationReference = 93CFCD63764CE54E145E7D8F /* Pods-AEPSignalTests.release.xcconfig */;
			buildSettings = {
				CODE_SIGN_STYLE = Automatic;
				INFOPLIST_FILE = AEPSignal/Tests/Info.plist;
				LD_RUNPATH_SEARCH_PATHS = (
					"$(inherited)",
					"@executable_path/Frameworks",
					"@loader_path/Frameworks",
				);
				PRODUCT_BUNDLE_IDENTIFIER = com.adobe.AEPSignalTests;
				PRODUCT_NAME = "$(TARGET_NAME)";
				SUPPORTED_PLATFORMS = "iphonesimulator iphoneos appletvos appletvsimulator";
				SWIFT_VERSION = 5.0;
				TARGETED_DEVICE_FAMILY = "1,2,3";
				TVOS_DEPLOYMENT_TARGET = 10.0;
			};
			name = Release;
		};
		3F03979824BE5DD30019F095 /* Debug */ = {
			isa = XCBuildConfiguration;
			buildSettings = {
				APPLICATION_EXTENSION_API_ONLY = YES;
				CLANG_ENABLE_MODULES = YES;
				CODE_SIGN_STYLE = Automatic;
				DEFINES_MODULE = YES;
				DYLIB_COMPATIBILITY_VERSION = 1;
				DYLIB_CURRENT_VERSION = 1;
				DYLIB_INSTALL_NAME_BASE = "@rpath";
				INFOPLIST_FILE = AEPServices/Sources/Info.plist;
				INSTALL_PATH = "$(LOCAL_LIBRARY_DIR)/Frameworks";
				LD_RUNPATH_SEARCH_PATHS = (
					"$(inherited)",
					"@executable_path/Frameworks",
					"@loader_path/Frameworks",
				);
				MARKETING_VERSION = 3.9.0;
				PRODUCT_BUNDLE_IDENTIFIER = come.adobe.aep.services;
				PRODUCT_NAME = "$(TARGET_NAME:c99extidentifier)";
				SKIP_INSTALL = YES;
				SUPPORTED_PLATFORMS = "iphonesimulator iphoneos appletvos appletvsimulator";
				SWIFT_OPTIMIZATION_LEVEL = "-Onone";
				SWIFT_VERSION = 5.0;
				TARGETED_DEVICE_FAMILY = "1,2,3";
				TVOS_DEPLOYMENT_TARGET = 10.0;
			};
			name = Debug;
		};
		3F03979924BE5DD30019F095 /* Release */ = {
			isa = XCBuildConfiguration;
			buildSettings = {
				APPLICATION_EXTENSION_API_ONLY = YES;
				CLANG_ENABLE_MODULES = YES;
				CODE_SIGN_STYLE = Automatic;
				DEFINES_MODULE = YES;
				DYLIB_COMPATIBILITY_VERSION = 1;
				DYLIB_CURRENT_VERSION = 1;
				DYLIB_INSTALL_NAME_BASE = "@rpath";
				INFOPLIST_FILE = AEPServices/Sources/Info.plist;
				INSTALL_PATH = "$(LOCAL_LIBRARY_DIR)/Frameworks";
				LD_RUNPATH_SEARCH_PATHS = (
					"$(inherited)",
					"@executable_path/Frameworks",
					"@loader_path/Frameworks",
				);
				MARKETING_VERSION = 3.9.0;
				PRODUCT_BUNDLE_IDENTIFIER = come.adobe.aep.services;
				PRODUCT_NAME = "$(TARGET_NAME:c99extidentifier)";
				SKIP_INSTALL = YES;
				SUPPORTED_PLATFORMS = "iphonesimulator iphoneos appletvos appletvsimulator";
				SWIFT_VERSION = 5.0;
				TARGETED_DEVICE_FAMILY = "1,2,3";
				TVOS_DEPLOYMENT_TARGET = 10.0;
			};
			name = Release;
		};
		3F03979A24BE5DD30019F095 /* Debug */ = {
			isa = XCBuildConfiguration;
			buildSettings = {
				ALWAYS_EMBED_SWIFT_STANDARD_LIBRARIES = YES;
				CLANG_ENABLE_CODE_COVERAGE = NO;
				CODE_SIGN_STYLE = Automatic;
				DEVELOPMENT_TEAM = FKGEE875K4;
				INFOPLIST_FILE = AEPServices/Tests/Info.plist;
				LD_RUNPATH_SEARCH_PATHS = (
					"$(inherited)",
					"@executable_path/Frameworks",
					"@loader_path/Frameworks",
				);
				PRODUCT_BUNDLE_IDENTIFIER = com.adobe.mobile.AEPServicesTests;
				PRODUCT_NAME = "$(TARGET_NAME)";
				SUPPORTED_PLATFORMS = "iphonesimulator iphoneos appletvos appletvsimulator";
				SWIFT_VERSION = 5.0;
				TARGETED_DEVICE_FAMILY = "1,2,3";
				TVOS_DEPLOYMENT_TARGET = 10.0;
			};
			name = Debug;
		};
		3F03979B24BE5DD30019F095 /* Release */ = {
			isa = XCBuildConfiguration;
			buildSettings = {
				ALWAYS_EMBED_SWIFT_STANDARD_LIBRARIES = YES;
				CLANG_ENABLE_CODE_COVERAGE = NO;
				CODE_SIGN_STYLE = Automatic;
				DEVELOPMENT_TEAM = FKGEE875K4;
				INFOPLIST_FILE = AEPServices/Tests/Info.plist;
				LD_RUNPATH_SEARCH_PATHS = (
					"$(inherited)",
					"@executable_path/Frameworks",
					"@loader_path/Frameworks",
				);
				PRODUCT_BUNDLE_IDENTIFIER = com.adobe.mobile.AEPServicesTests;
				PRODUCT_NAME = "$(TARGET_NAME)";
				SUPPORTED_PLATFORMS = "iphonesimulator iphoneos appletvos appletvsimulator";
				SWIFT_VERSION = 5.0;
				TARGETED_DEVICE_FAMILY = "1,2,3";
				TVOS_DEPLOYMENT_TARGET = 10.0;
			};
			name = Release;
		};
		3F39152324CA34BA00B58C3E /* Debug */ = {
			isa = XCBuildConfiguration;
			buildSettings = {
				CODE_SIGN_STYLE = Automatic;
				PRODUCT_NAME = "$(TARGET_NAME)";
				SUPPORTED_PLATFORMS = "iphonesimulator iphoneos appletvos appletvsimulator";
				TARGETED_DEVICE_FAMILY = "1,2,3";
				TVOS_DEPLOYMENT_TARGET = 10.0;
			};
			name = Debug;
		};
		3F39152424CA34BA00B58C3E /* Release */ = {
			isa = XCBuildConfiguration;
			buildSettings = {
				CODE_SIGN_STYLE = Automatic;
				PRODUCT_NAME = "$(TARGET_NAME)";
				SUPPORTED_PLATFORMS = "iphonesimulator iphoneos appletvos appletvsimulator";
				TARGETED_DEVICE_FAMILY = "1,2,3";
				TVOS_DEPLOYMENT_TARGET = 10.0;
			};
			name = Release;
		};
		3F42570424F474F4005D4006 /* Debug */ = {
			isa = XCBuildConfiguration;
			baseConfigurationReference = 5A089B5A7E9F846B8CB9EB34 /* Pods-AEPIntegrationTests.debug.xcconfig */;
			buildSettings = {
				CLANG_ENABLE_CODE_COVERAGE = NO;
				CODE_SIGN_STYLE = Automatic;
				INFOPLIST_FILE = AEPIntegrationTests/Info.plist;
				LD_RUNPATH_SEARCH_PATHS = (
					"$(inherited)",
					"@executable_path/Frameworks",
					"@loader_path/Frameworks",
				);
				PRODUCT_BUNDLE_IDENTIFIER = com.adobe.mobile.AEPIntegrationTests;
				PRODUCT_NAME = "$(TARGET_NAME)";
				SUPPORTED_PLATFORMS = "iphonesimulator iphoneos appletvos appletvsimulator";
				SWIFT_VERSION = 5.0;
				TARGETED_DEVICE_FAMILY = "1,2,3";
				TVOS_DEPLOYMENT_TARGET = 10.0;
			};
			name = Debug;
		};
		3F42570524F474F4005D4006 /* Release */ = {
			isa = XCBuildConfiguration;
			baseConfigurationReference = 091EFF44717D7342E6FA45D3 /* Pods-AEPIntegrationTests.release.xcconfig */;
			buildSettings = {
				CLANG_ENABLE_CODE_COVERAGE = NO;
				CODE_SIGN_STYLE = Automatic;
				INFOPLIST_FILE = AEPIntegrationTests/Info.plist;
				LD_RUNPATH_SEARCH_PATHS = (
					"$(inherited)",
					"@executable_path/Frameworks",
					"@loader_path/Frameworks",
				);
				PRODUCT_BUNDLE_IDENTIFIER = com.adobe.mobile.AEPIntegrationTests;
				PRODUCT_NAME = "$(TARGET_NAME)";
				SUPPORTED_PLATFORMS = "iphonesimulator iphoneos appletvos appletvsimulator";
				SWIFT_VERSION = 5.0;
				TARGETED_DEVICE_FAMILY = "1,2,3";
				TVOS_DEPLOYMENT_TARGET = 10.0;
			};
			name = Release;
		};
		3FE6DDAF24C62C090065EA05 /* Debug */ = {
			isa = XCBuildConfiguration;
			buildSettings = {
				CLANG_ENABLE_CODE_COVERAGE = NO;
				CLANG_ENABLE_MODULES = YES;
				CODE_SIGN_STYLE = Automatic;
				DEFINES_MODULE = YES;
				DYLIB_COMPATIBILITY_VERSION = 1;
				DYLIB_CURRENT_VERSION = 1;
				DYLIB_INSTALL_NAME_BASE = "@rpath";
				INFOPLIST_FILE = AEPServices/Mocks/Info.plist;
				INSTALL_PATH = "$(LOCAL_LIBRARY_DIR)/Frameworks";
				LD_RUNPATH_SEARCH_PATHS = (
					"$(inherited)",
					"@executable_path/Frameworks",
					"@loader_path/Frameworks",
				);
				MARKETING_VERSION = 3.9.0;
				PRODUCT_BUNDLE_IDENTIFIER = com.adobe.aep.AEPServicesMocks;
				PRODUCT_NAME = "$(TARGET_NAME:c99extidentifier)";
				SKIP_INSTALL = YES;
				SUPPORTED_PLATFORMS = "iphonesimulator iphoneos appletvos appletvsimulator";
				SWIFT_OPTIMIZATION_LEVEL = "-Onone";
				SWIFT_VERSION = 5.0;
				TARGETED_DEVICE_FAMILY = "1,2,3";
				TVOS_DEPLOYMENT_TARGET = 10.0;
			};
			name = Debug;
		};
		3FE6DDB024C62C090065EA05 /* Release */ = {
			isa = XCBuildConfiguration;
			buildSettings = {
				CLANG_ENABLE_CODE_COVERAGE = NO;
				CLANG_ENABLE_MODULES = YES;
				CODE_SIGN_STYLE = Automatic;
				DEFINES_MODULE = YES;
				DYLIB_COMPATIBILITY_VERSION = 1;
				DYLIB_CURRENT_VERSION = 1;
				DYLIB_INSTALL_NAME_BASE = "@rpath";
				INFOPLIST_FILE = AEPServices/Mocks/Info.plist;
				INSTALL_PATH = "$(LOCAL_LIBRARY_DIR)/Frameworks";
				LD_RUNPATH_SEARCH_PATHS = (
					"$(inherited)",
					"@executable_path/Frameworks",
					"@loader_path/Frameworks",
				);
				MARKETING_VERSION = 3.9.0;
				PRODUCT_BUNDLE_IDENTIFIER = com.adobe.aep.AEPServicesMocks;
				PRODUCT_NAME = "$(TARGET_NAME:c99extidentifier)";
				SKIP_INSTALL = YES;
				SUPPORTED_PLATFORMS = "iphonesimulator iphoneos appletvos appletvsimulator";
				SWIFT_VERSION = 5.0;
				TARGETED_DEVICE_FAMILY = "1,2,3";
				TVOS_DEPLOYMENT_TARGET = 10.0;
			};
			name = Release;
		};
		3FE6DDE324C62EE60065EA05 /* Debug */ = {
			isa = XCBuildConfiguration;
			buildSettings = {
				APPLICATION_EXTENSION_API_ONLY = YES;
				CLANG_ENABLE_MODULES = YES;
				CODE_SIGN_STYLE = Automatic;
				DEFINES_MODULE = YES;
				DYLIB_COMPATIBILITY_VERSION = 1;
				DYLIB_CURRENT_VERSION = 1;
				DYLIB_INSTALL_NAME_BASE = "@rpath";
				INFOPLIST_FILE = AEPLifecycle/Sources/Info.plist;
				INSTALL_PATH = "$(LOCAL_LIBRARY_DIR)/Frameworks";
				LD_RUNPATH_SEARCH_PATHS = (
					"$(inherited)",
					"@executable_path/Frameworks",
					"@loader_path/Frameworks",
				);
				MARKETING_VERSION = 3.9.0;
				PRODUCT_BUNDLE_IDENTIFIER = com.adobe.aep.lifecycle;
				PRODUCT_NAME = "$(TARGET_NAME:c99extidentifier)";
				SKIP_INSTALL = YES;
				SUPPORTED_PLATFORMS = "iphonesimulator iphoneos appletvos appletvsimulator";
				SWIFT_OPTIMIZATION_LEVEL = "-Onone";
				SWIFT_VERSION = 5.0;
				TARGETED_DEVICE_FAMILY = "1,2,3";
				TVOS_DEPLOYMENT_TARGET = 10.0;
			};
			name = Debug;
		};
		3FE6DDE424C62EE60065EA05 /* Release */ = {
			isa = XCBuildConfiguration;
			buildSettings = {
				APPLICATION_EXTENSION_API_ONLY = YES;
				CLANG_ENABLE_MODULES = YES;
				CODE_SIGN_STYLE = Automatic;
				DEFINES_MODULE = YES;
				DYLIB_COMPATIBILITY_VERSION = 1;
				DYLIB_CURRENT_VERSION = 1;
				DYLIB_INSTALL_NAME_BASE = "@rpath";
				INFOPLIST_FILE = AEPLifecycle/Sources/Info.plist;
				INSTALL_PATH = "$(LOCAL_LIBRARY_DIR)/Frameworks";
				LD_RUNPATH_SEARCH_PATHS = (
					"$(inherited)",
					"@executable_path/Frameworks",
					"@loader_path/Frameworks",
				);
				MARKETING_VERSION = 3.9.0;
				PRODUCT_BUNDLE_IDENTIFIER = com.adobe.aep.lifecycle;
				PRODUCT_NAME = "$(TARGET_NAME:c99extidentifier)";
				SKIP_INSTALL = YES;
				SUPPORTED_PLATFORMS = "iphonesimulator iphoneos appletvos appletvsimulator";
				SWIFT_VERSION = 5.0;
				TARGETED_DEVICE_FAMILY = "1,2,3";
				TVOS_DEPLOYMENT_TARGET = 10.0;
			};
			name = Release;
		};
		3FE6DDE624C62EE60065EA05 /* Debug */ = {
			isa = XCBuildConfiguration;
			baseConfigurationReference = CBB1F735C1AAEA1CD448B2C0 /* Pods-AEPLifecycleTests.debug.xcconfig */;
			buildSettings = {
				CLANG_ENABLE_MODULES = YES;
				CODE_SIGN_STYLE = Automatic;
				INFOPLIST_FILE = AEPLifecycle/Tests/Info.plist;
				LD_RUNPATH_SEARCH_PATHS = (
					"$(inherited)",
					"@executable_path/Frameworks",
					"@loader_path/Frameworks",
				);
				PRODUCT_BUNDLE_IDENTIFIER = com.adobe.mobile.AEPLifecycleTests;
				PRODUCT_NAME = "$(TARGET_NAME)";
				SUPPORTED_PLATFORMS = "iphonesimulator iphoneos appletvos appletvsimulator";
				SWIFT_OPTIMIZATION_LEVEL = "-Onone";
				SWIFT_VERSION = 5.0;
				TARGETED_DEVICE_FAMILY = "1,2,3";
				TVOS_DEPLOYMENT_TARGET = 10.0;
			};
			name = Debug;
		};
		3FE6DDE724C62EE60065EA05 /* Release */ = {
			isa = XCBuildConfiguration;
			baseConfigurationReference = FC7A9CEC59D6694933A01324 /* Pods-AEPLifecycleTests.release.xcconfig */;
			buildSettings = {
				CLANG_ENABLE_MODULES = YES;
				CODE_SIGN_STYLE = Automatic;
				INFOPLIST_FILE = AEPLifecycle/Tests/Info.plist;
				LD_RUNPATH_SEARCH_PATHS = (
					"$(inherited)",
					"@executable_path/Frameworks",
					"@loader_path/Frameworks",
				);
				PRODUCT_BUNDLE_IDENTIFIER = com.adobe.mobile.AEPLifecycleTests;
				PRODUCT_NAME = "$(TARGET_NAME)";
				SUPPORTED_PLATFORMS = "iphonesimulator iphoneos appletvos appletvsimulator";
				SWIFT_VERSION = 5.0;
				TARGETED_DEVICE_FAMILY = "1,2,3";
				TVOS_DEPLOYMENT_TARGET = 10.0;
			};
			name = Release;
		};
		3FE6DE4124C642330065EA05 /* Debug */ = {
			isa = XCBuildConfiguration;
			buildSettings = {
				APPLICATION_EXTENSION_API_ONLY = YES;
				CLANG_ENABLE_MODULES = YES;
				CODE_SIGN_STYLE = Automatic;
				DEFINES_MODULE = YES;
				DYLIB_COMPATIBILITY_VERSION = 1;
				DYLIB_CURRENT_VERSION = 1;
				DYLIB_INSTALL_NAME_BASE = "@rpath";
				INFOPLIST_FILE = AEPIdentity/Sources/Info.plist;
				INSTALL_PATH = "$(LOCAL_LIBRARY_DIR)/Frameworks";
				LD_RUNPATH_SEARCH_PATHS = (
					"$(inherited)",
					"@executable_path/Frameworks",
					"@loader_path/Frameworks",
				);
				MARKETING_VERSION = 3.9.0;
				PRODUCT_BUNDLE_IDENTIFIER = com.adobe.aep.identity;
				PRODUCT_NAME = "$(TARGET_NAME:c99extidentifier)";
				SKIP_INSTALL = YES;
				SUPPORTED_PLATFORMS = "iphonesimulator iphoneos appletvos appletvsimulator";
				SWIFT_OPTIMIZATION_LEVEL = "-Onone";
				SWIFT_VERSION = 5.0;
				TARGETED_DEVICE_FAMILY = "1,2,3";
				TVOS_DEPLOYMENT_TARGET = 10.0;
			};
			name = Debug;
		};
		3FE6DE4224C642330065EA05 /* Release */ = {
			isa = XCBuildConfiguration;
			buildSettings = {
				APPLICATION_EXTENSION_API_ONLY = YES;
				CLANG_ENABLE_MODULES = YES;
				CODE_SIGN_STYLE = Automatic;
				DEFINES_MODULE = YES;
				DYLIB_COMPATIBILITY_VERSION = 1;
				DYLIB_CURRENT_VERSION = 1;
				DYLIB_INSTALL_NAME_BASE = "@rpath";
				INFOPLIST_FILE = AEPIdentity/Sources/Info.plist;
				INSTALL_PATH = "$(LOCAL_LIBRARY_DIR)/Frameworks";
				LD_RUNPATH_SEARCH_PATHS = (
					"$(inherited)",
					"@executable_path/Frameworks",
					"@loader_path/Frameworks",
				);
				MARKETING_VERSION = 3.9.0;
				PRODUCT_BUNDLE_IDENTIFIER = com.adobe.aep.identity;
				PRODUCT_NAME = "$(TARGET_NAME:c99extidentifier)";
				SKIP_INSTALL = YES;
				SUPPORTED_PLATFORMS = "iphonesimulator iphoneos appletvos appletvsimulator";
				SWIFT_VERSION = 5.0;
				TARGETED_DEVICE_FAMILY = "1,2,3";
				TVOS_DEPLOYMENT_TARGET = 10.0;
			};
			name = Release;
		};
		3FE6DE4424C642330065EA05 /* Debug */ = {
			isa = XCBuildConfiguration;
			baseConfigurationReference = A5F5A65742E1DBDC25CF9F98 /* Pods-AEPIdentityTests.debug.xcconfig */;
			buildSettings = {
				CLANG_ENABLE_MODULES = YES;
				CODE_SIGN_STYLE = Automatic;
				INFOPLIST_FILE = AEPIdentity/Tests/Info.plist;
				LD_RUNPATH_SEARCH_PATHS = (
					"$(inherited)",
					"@executable_path/Frameworks",
					"@loader_path/Frameworks",
				);
				PRODUCT_BUNDLE_IDENTIFIER = com.adobe.mobile.AEPIdentityTests;
				PRODUCT_NAME = "$(TARGET_NAME)";
				SUPPORTED_PLATFORMS = "iphonesimulator iphoneos appletvos appletvsimulator";
				SWIFT_OPTIMIZATION_LEVEL = "-Onone";
				SWIFT_VERSION = 5.0;
				TARGETED_DEVICE_FAMILY = "1,2,3";
				TVOS_DEPLOYMENT_TARGET = 10.0;
			};
			name = Debug;
		};
		3FE6DE4524C642330065EA05 /* Release */ = {
			isa = XCBuildConfiguration;
			baseConfigurationReference = AC838996795DECE800B0A11B /* Pods-AEPIdentityTests.release.xcconfig */;
			buildSettings = {
				CLANG_ENABLE_MODULES = YES;
				CODE_SIGN_STYLE = Automatic;
				INFOPLIST_FILE = AEPIdentity/Tests/Info.plist;
				LD_RUNPATH_SEARCH_PATHS = (
					"$(inherited)",
					"@executable_path/Frameworks",
					"@loader_path/Frameworks",
				);
				PRODUCT_BUNDLE_IDENTIFIER = com.adobe.mobile.AEPIdentityTests;
				PRODUCT_NAME = "$(TARGET_NAME)";
				SUPPORTED_PLATFORMS = "iphonesimulator iphoneos appletvos appletvsimulator";
				SWIFT_VERSION = 5.0;
				TARGETED_DEVICE_FAMILY = "1,2,3";
				TVOS_DEPLOYMENT_TARGET = 10.0;
			};
			name = Release;
		};
		3FF8171024D89B160064DFA1 /* Debug */ = {
			isa = XCBuildConfiguration;
			buildSettings = {
				CLANG_ENABLE_CODE_COVERAGE = NO;
				CLANG_ENABLE_MODULES = YES;
				CODE_SIGN_STYLE = Automatic;
				DEFINES_MODULE = YES;
				DYLIB_COMPATIBILITY_VERSION = 1;
				DYLIB_CURRENT_VERSION = 1;
				DYLIB_INSTALL_NAME_BASE = "@rpath";
				INFOPLIST_FILE = AEPCore/Mocks/Info.plist;
				INSTALL_PATH = "$(LOCAL_LIBRARY_DIR)/Frameworks";
				LD_RUNPATH_SEARCH_PATHS = (
					"$(inherited)",
					"@executable_path/Frameworks",
					"@loader_path/Frameworks",
				);
				MARKETING_VERSION = 3.9.0;
				PRODUCT_BUNDLE_IDENTIFIER = com.adobe.aep.AEPCoreMocks;
				PRODUCT_NAME = "$(TARGET_NAME:c99extidentifier)";
				SKIP_INSTALL = YES;
				SUPPORTED_PLATFORMS = "iphonesimulator iphoneos appletvos appletvsimulator";
				SWIFT_OPTIMIZATION_LEVEL = "-Onone";
				SWIFT_VERSION = 5.0;
				TARGETED_DEVICE_FAMILY = "1,2,3";
				TVOS_DEPLOYMENT_TARGET = 10.0;
			};
			name = Debug;
		};
		3FF8171124D89B160064DFA1 /* Release */ = {
			isa = XCBuildConfiguration;
			buildSettings = {
				CLANG_ENABLE_CODE_COVERAGE = NO;
				CLANG_ENABLE_MODULES = YES;
				CODE_SIGN_STYLE = Automatic;
				DEFINES_MODULE = YES;
				DYLIB_COMPATIBILITY_VERSION = 1;
				DYLIB_CURRENT_VERSION = 1;
				DYLIB_INSTALL_NAME_BASE = "@rpath";
				INFOPLIST_FILE = AEPCore/Mocks/Info.plist;
				INSTALL_PATH = "$(LOCAL_LIBRARY_DIR)/Frameworks";
				LD_RUNPATH_SEARCH_PATHS = (
					"$(inherited)",
					"@executable_path/Frameworks",
					"@loader_path/Frameworks",
				);
				MARKETING_VERSION = 3.9.0;
				PRODUCT_BUNDLE_IDENTIFIER = com.adobe.aep.AEPCoreMocks;
				PRODUCT_NAME = "$(TARGET_NAME:c99extidentifier)";
				SKIP_INSTALL = YES;
				SUPPORTED_PLATFORMS = "iphonesimulator iphoneos appletvos appletvsimulator";
				SWIFT_VERSION = 5.0;
				TARGETED_DEVICE_FAMILY = "1,2,3";
				TVOS_DEPLOYMENT_TARGET = 10.0;
			};
			name = Release;
		};
/* End XCBuildConfiguration section */

/* Begin XCConfigurationList section */
		21CAC0D02422917600C11388 /* Build configuration list for PBXProject "AEPCore" */ = {
			isa = XCConfigurationList;
			buildConfigurations = (
				21CAC0E82422917600C11388 /* Debug */,
				21CAC0E92422917600C11388 /* Release */,
			);
			defaultConfigurationIsVisible = 0;
			defaultConfigurationName = Release;
		};
		21CAC0EA2422917600C11388 /* Build configuration list for PBXNativeTarget "AEPCore" */ = {
			isa = XCConfigurationList;
			buildConfigurations = (
				21CAC0EB2422917600C11388 /* Debug */,
				21CAC0EC2422917600C11388 /* Release */,
			);
			defaultConfigurationIsVisible = 0;
			defaultConfigurationName = Release;
		};
		21CAC0ED2422917600C11388 /* Build configuration list for PBXNativeTarget "AEPCoreTests" */ = {
			isa = XCConfigurationList;
			buildConfigurations = (
				21CAC0EE2422917600C11388 /* Debug */,
				21CAC0EF2422917600C11388 /* Release */,
			);
			defaultConfigurationIsVisible = 0;
			defaultConfigurationName = Release;
		};
		24B4936424D4C31100AA38D9 /* Build configuration list for PBXNativeTarget "AEPSignal" */ = {
			isa = XCConfigurationList;
			buildConfigurations = (
				24B4936024D4C31100AA38D9 /* Debug */,
				24B4936124D4C31100AA38D9 /* Release */,
			);
			defaultConfigurationIsVisible = 0;
			defaultConfigurationName = Release;
		};
		24B4936524D4C31100AA38D9 /* Build configuration list for PBXNativeTarget "AEPSignalTests" */ = {
			isa = XCConfigurationList;
			buildConfigurations = (
				24B4936224D4C31100AA38D9 /* Debug */,
				24B4936324D4C31100AA38D9 /* Release */,
			);
			defaultConfigurationIsVisible = 0;
			defaultConfigurationName = Release;
		};
		3F03979C24BE5DD30019F095 /* Build configuration list for PBXNativeTarget "AEPServices" */ = {
			isa = XCConfigurationList;
			buildConfigurations = (
				3F03979824BE5DD30019F095 /* Debug */,
				3F03979924BE5DD30019F095 /* Release */,
			);
			defaultConfigurationIsVisible = 0;
			defaultConfigurationName = Release;
		};
		3F03979D24BE5DD30019F095 /* Build configuration list for PBXNativeTarget "AEPServicesTests" */ = {
			isa = XCConfigurationList;
			buildConfigurations = (
				3F03979A24BE5DD30019F095 /* Debug */,
				3F03979B24BE5DD30019F095 /* Release */,
			);
			defaultConfigurationIsVisible = 0;
			defaultConfigurationName = Release;
		};
		3F39152224CA34BA00B58C3E /* Build configuration list for PBXAggregateTarget "AEP-All" */ = {
			isa = XCConfigurationList;
			buildConfigurations = (
				3F39152324CA34BA00B58C3E /* Debug */,
				3F39152424CA34BA00B58C3E /* Release */,
			);
			defaultConfigurationIsVisible = 0;
			defaultConfigurationName = Release;
		};
		3F42570624F474F4005D4006 /* Build configuration list for PBXNativeTarget "AEPIntegrationTests" */ = {
			isa = XCConfigurationList;
			buildConfigurations = (
				3F42570424F474F4005D4006 /* Debug */,
				3F42570524F474F4005D4006 /* Release */,
			);
			defaultConfigurationIsVisible = 0;
			defaultConfigurationName = Release;
		};
		3FE6DDAE24C62C090065EA05 /* Build configuration list for PBXNativeTarget "AEPServicesMocks" */ = {
			isa = XCConfigurationList;
			buildConfigurations = (
				3FE6DDAF24C62C090065EA05 /* Debug */,
				3FE6DDB024C62C090065EA05 /* Release */,
			);
			defaultConfigurationIsVisible = 0;
			defaultConfigurationName = Release;
		};
		3FE6DDE224C62EE60065EA05 /* Build configuration list for PBXNativeTarget "AEPLifecycle" */ = {
			isa = XCConfigurationList;
			buildConfigurations = (
				3FE6DDE324C62EE60065EA05 /* Debug */,
				3FE6DDE424C62EE60065EA05 /* Release */,
			);
			defaultConfigurationIsVisible = 0;
			defaultConfigurationName = Release;
		};
		3FE6DDE524C62EE60065EA05 /* Build configuration list for PBXNativeTarget "AEPLifecycleTests" */ = {
			isa = XCConfigurationList;
			buildConfigurations = (
				3FE6DDE624C62EE60065EA05 /* Debug */,
				3FE6DDE724C62EE60065EA05 /* Release */,
			);
			defaultConfigurationIsVisible = 0;
			defaultConfigurationName = Release;
		};
		3FE6DE4024C642330065EA05 /* Build configuration list for PBXNativeTarget "AEPIdentity" */ = {
			isa = XCConfigurationList;
			buildConfigurations = (
				3FE6DE4124C642330065EA05 /* Debug */,
				3FE6DE4224C642330065EA05 /* Release */,
			);
			defaultConfigurationIsVisible = 0;
			defaultConfigurationName = Release;
		};
		3FE6DE4324C642330065EA05 /* Build configuration list for PBXNativeTarget "AEPIdentityTests" */ = {
			isa = XCConfigurationList;
			buildConfigurations = (
				3FE6DE4424C642330065EA05 /* Debug */,
				3FE6DE4524C642330065EA05 /* Release */,
			);
			defaultConfigurationIsVisible = 0;
			defaultConfigurationName = Release;
		};
		3FF8170F24D89B160064DFA1 /* Build configuration list for PBXNativeTarget "AEPCoreMocks" */ = {
			isa = XCConfigurationList;
			buildConfigurations = (
				3FF8171024D89B160064DFA1 /* Debug */,
				3FF8171124D89B160064DFA1 /* Release */,
			);
			defaultConfigurationIsVisible = 0;
			defaultConfigurationName = Release;
		};
/* End XCConfigurationList section */
	};
	rootObject = 21CAC0CD2422917600C11388 /* Project object */;
}<|MERGE_RESOLUTION|>--- conflicted
+++ resolved
@@ -671,9 +671,6 @@
 			remoteGlobalIDString = 3FF8170924D89B160064DFA1;
 			remoteInfo = AEPCoreMocks;
 		};
-<<<<<<< HEAD
-		75A01B2229FB2D6600C75D92 /* PBXContainerItemProxy */ = {
-=======
 		ACC7A9772A0ED173001A04FB /* PBXContainerItemProxy */ = {
 			isa = PBXContainerItemProxy;
 			containerPortal = 21CAC0CD2422917600C11388 /* Project object */;
@@ -682,7 +679,6 @@
 			remoteInfo = AEPCoreMocks;
 		};
 		ACC7A97D2A12E395001A04FB /* PBXContainerItemProxy */ = {
->>>>>>> 5820b1d0
 			isa = PBXContainerItemProxy;
 			containerPortal = 21CAC0CD2422917600C11388 /* Project object */;
 			proxyType = 1;
@@ -2494,11 +2490,7 @@
 			buildRules = (
 			);
 			dependencies = (
-<<<<<<< HEAD
-				75A01B2329FB2D6600C75D92 /* PBXTargetDependency */,
-=======
 				ACC7A97E2A12E395001A04FB /* PBXTargetDependency */,
->>>>>>> 5820b1d0
 				3FE6DE8524C6437F0065EA05 /* PBXTargetDependency */,
 				3FE6DE3A24C642330065EA05 /* PBXTargetDependency */,
 			);
@@ -3700,12 +3692,6 @@
 			target = 3FF8170924D89B160064DFA1 /* AEPCoreMocks */;
 			targetProxy = 3FF8172124D8ABF20064DFA1 /* PBXContainerItemProxy */;
 		};
-<<<<<<< HEAD
-		75A01B2329FB2D6600C75D92 /* PBXTargetDependency */ = {
-			isa = PBXTargetDependency;
-			target = 3FF8170924D89B160064DFA1 /* AEPCoreMocks */;
-			targetProxy = 75A01B2229FB2D6600C75D92 /* PBXContainerItemProxy */;
-=======
 		ACC7A9782A0ED173001A04FB /* PBXTargetDependency */ = {
 			isa = PBXTargetDependency;
 			target = 3FF8170924D89B160064DFA1 /* AEPCoreMocks */;
@@ -3715,7 +3701,6 @@
 			isa = PBXTargetDependency;
 			target = 3FF8170924D89B160064DFA1 /* AEPCoreMocks */;
 			targetProxy = ACC7A97D2A12E395001A04FB /* PBXContainerItemProxy */;
->>>>>>> 5820b1d0
 		};
 		BFE8A20825F98F60006C4AAF /* PBXTargetDependency */ = {
 			isa = PBXTargetDependency;
