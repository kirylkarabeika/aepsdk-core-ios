/*
 Copyright 2021 Adobe. All rights reserved.
 This file is licensed to you under the Apache License, Version 2.0 (the "License");
 you may not use this file except in compliance with the License. You may obtain a copy
 of the License at http://www.apache.org/licenses/LICENSE-2.0

 Unless required by applicable law or agreed to in writing, software distributed under
 the License is distributed on an "AS IS" BASIS, WITHOUT WARRANTIES OR REPRESENTATIONS
 OF ANY KIND, either express or implied. See the License for the specific language
 governing permissions and limitations under the License.
 */

<<<<<<< HEAD
#if os(iOS)
    import Foundation
    import UIKit
    import WebKit

    /// This class is used to create and display fullscreen messages on the current view.
    @objc(AEPFullscreenMessage)
    public class FullscreenMessage: NSObject, FullscreenPresentable {

        let LOG_PREFIX = "FullscreenMessage"
        private let DOWNLOAD_CACHE = "adbdownloadcache"
        private let HTML_EXTENSION = "html"
        private let TEMP_FILE_NAME = "temp"
        private let ANIMATION_DURATION = 0.3

        /// Assignable in the constructor, `settings` control the layout and behavior of the message
        @objc
        public var settings: MessageSettings?

        /// Native functions that can be called from javascript
        /// See `addHandler:forScriptMessage:`
        var scriptHandlers: [String: (Any?) -> Void] = [:]

        let fileManager = FileManager()

        var isLocalImageUsed = false
        var payload: String
        weak var listener: FullscreenMessageDelegate?
        public internal(set) var webView: UIView?
        private(set) var transparentBackgroundView: UIView?
        private(set) var messageMonitor: MessageMonitoring

        var loadingNavigation: WKNavigation?
        var messagingDelegate: MessagingDelegate? {
            return ServiceProvider.shared.messagingDelegate
        }
=======
import Foundation
import UIKit
import WebKit

/// This class is used to create and display fullscreen messages on the current view.
@objc(AEPFullscreenMessage)
@available(iOSApplicationExtension, unavailable)
public class FullscreenMessage: NSObject, FullscreenPresentable {

    let LOG_PREFIX = "FullscreenMessage"
    private let DOWNLOAD_CACHE = "adbdownloadcache"
    private let HTML_EXTENSION = "html"
    private let TEMP_FILE_NAME = "temp"
    private let ANIMATION_DURATION = 0.3

    /// Assignable in the constructor, `settings` control the layout and behavior of the message
    @objc
    public var settings: MessageSettings?

    /// Native functions that can be called from javascript
    /// See `addHandler:forScriptMessage:`
    var scriptHandlers: [String: (Any?) -> Void] = [:]

    let fileManager = FileManager()

    var isLocalImageUsed = false
    var payload: String
    var payloadUsingLocalAssets: String?
    weak var listener: FullscreenMessageDelegate?
    public internal(set) var webView: UIView?
    private(set) var transparentBackgroundView: UIView?
    private(set) var messageMonitor: MessageMonitoring

    var loadingNavigation: WKNavigation?
    var messagingDelegate: MessagingDelegate? {
        return ServiceProvider.shared.messagingDelegate
    }
>>>>>>> ba7c8635

        /// Creates `FullscreenMessage` instance with the payload provided.
        /// WARNING: This API consumes HTML/CSS/JS using an embedded browser control.
        /// This means it is subject to all the risks of rendering untrusted web pages and running untrusted JS.
        /// Treat all calls to this API with caution and make sure input is vetted for safety somewhere.
        ///
        /// - Parameters:
        ///     - payload: String html content to be displayed with the message
        ///     - listener: `FullscreenMessageDelegate` listener to listening the message lifecycle.
        ///     - isLocalImageUsed: If true, an image from the app bundle will be used for the fullscreen message.
        ///     - settings: The `MessageSettings` object defining layout and behavior of the new message
        init(payload: String, listener: FullscreenMessageDelegate?, isLocalImageUsed: Bool, messageMonitor: MessageMonitoring, settings: MessageSettings? = nil) {
            self.payload = payload
            self.listener = listener
            self.isLocalImageUsed = isLocalImageUsed
            self.messageMonitor = messageMonitor
            self.settings = settings
        }

        /// Call this API to hide the fullscreen message.
        /// This API hides the fullscreen message with an animation, but it keeps alive its webView for future reappearances.
        /// Invoking show on a hidden fullscreen message, will display the fullscreen message in the existing state (i.e webView is not re-rendered)
        ///
        /// Important Note : When you are completed using an Fullscreen message. You must call dismiss() to remove it from memory
        public func hide() {
            DispatchQueue.main.async {
                if self.messageMonitor.dismiss() ==  false {
                    return
                }
                self.dismissWithAnimation(shouldDeallocateWebView: false)
            }
        }

        /// Attempt to create and show the in-app message.
        ///
        /// Order of operations:
        /// 1. check if the webview has already been created
        ///     a. if yes, check if the messageMonitor is allowing the message to be shown
        ///         i. if yes, show the message and exit the function
        ///         ii. if no, call onShowFailure of the listener and exit the function
        ///     b. if no, create the webview and assign delegates
        /// 2. check if the messageMonitor is allowing the message to be shown
        ///     a. if yes, show the message and exit the function
        ///     b. if no, call onShowFailure of the listener and exit the function
        public func show() {
            DispatchQueue.main.async {
                // check if the webview has already been created
                if let webview = self.webView as? WKWebView {
                    // it has, determine if the monitor wants to show the message
                    guard self.messageMonitor.show(message: self) else {
                        self.listener?.onShowFailure()
                        return
                    }

                    // notify global listeners
                    self.listener?.onShow(message: self)
                    self.messagingDelegate?.onShow(message: self)

                    self.displayWithAnimation(webView: webview)
                    return
                }

                // create the webview
                let wkWebView = self.getConfiguredWebView(newFrame: self.frameBeforeShow)

                // save the HTML payload to a local file if the cached image is being used
                var useTempHTML = false
                var cacheFolderURL: URL?
                var tempHTMLFile: URL?
                let cacheFolder: URL? = self.fileManager.getCacheDirectoryPath()
                if cacheFolder != nil {
                    cacheFolderURL = cacheFolder?.appendingPathComponent(self.DOWNLOAD_CACHE)
                    tempHTMLFile = cacheFolderURL?.appendingPathComponent(self.TEMP_FILE_NAME).appendingPathExtension(self.HTML_EXTENSION)
                    if self.isLocalImageUsed, let file = tempHTMLFile {
                        // We have to use loadFileURL so we can allow read access to these image files in the cache but loadFileURL
                        // expects a file URL and not the string representation of the HTML payload. As a workaround, we can write the
                        // payload string to a temporary HTML file located at cachePath/adbdownloadcache/temp.html and pass that file
                        // URL to loadFileURL.
                        do {
                            try FileManager.default.createDirectory(atPath: cacheFolderURL?.path ?? "", withIntermediateDirectories: true, attributes: nil)
                            let tempHtml = self.payload.data(using: .utf8, allowLossyConversion: false)
                            try tempHtml?.write(to: file, options: .noFileProtection)
                            useTempHTML = true
                        } catch {
                            Log.debug(label: self.LOG_PREFIX, "Failed to save the temporary HTML file for fullscreen message \(error)")
                        }
                    }
                }

                // load the HTML string on WKWebView. If we are using the cached images, then use
                // loadFileURL:allowingReadAccessToURL: to load the html from local file, which will give us the correct
                // permission to read cached files
                if useTempHTML {
                    self.loadingNavigation = wkWebView.loadFileURL(URL.init(fileURLWithPath: tempHTMLFile?.path ?? ""), allowingReadAccessTo: URL.init(fileURLWithPath: cacheFolder?.path ?? ""))
                } else {
                    self.loadingNavigation = wkWebView.loadHTMLString(self.payload, baseURL: Bundle.main.bundleURL)
                }

                // only show the message if the monitor allows it
                guard self.messageMonitor.show(message: self) else {
                    self.listener?.onShowFailure()
                    return
                }

                // notify global listeners
                self.listener?.onShow(message: self)
                self.messagingDelegate?.onShow(message: self)

                self.displayWithAnimation(webView: wkWebView)
            }
        }

<<<<<<< HEAD
        public func dismiss() {
            DispatchQueue.main.async {
                if self.messageMonitor.dismiss() ==  false {
                    return
=======
            // create the webview
            let wkWebView = self.getConfiguredWebView(newFrame: self.frameBeforeShow)

            // save the HTML payload to a local file if the cached image is being used
            var useTempHTML = false
            var cacheFolderURL: URL?
            var tempHTMLFile: URL?
            let cacheFolder: URL? = self.fileManager.getCacheDirectoryPath()
            if cacheFolder != nil {
                cacheFolderURL = cacheFolder?.appendingPathComponent(self.DOWNLOAD_CACHE)
                tempHTMLFile = cacheFolderURL?.appendingPathComponent(self.TEMP_FILE_NAME).appendingPathExtension(self.HTML_EXTENSION)
                if self.isLocalImageUsed, let file = tempHTMLFile {
                    // We have to use loadFileURL so we can allow read access to these image files in the cache but loadFileURL
                    // expects a file URL and not the string representation of the HTML payload. As a workaround, we can write the
                    // payload string to a temporary HTML file located at cachePath/adbdownloadcache/temp.html and pass that file
                    // URL to loadFileURL.
                    do {
                        try FileManager.default.createDirectory(atPath: cacheFolderURL?.path ?? "", withIntermediateDirectories: true, attributes: nil)
                        var tempHtml: Data?
                        // if a payload that uses local assets is defined, use it. otherwise, use the default payload.
                        if let localAssetsHtml = self.payloadUsingLocalAssets {
                            tempHtml = localAssetsHtml.data(using: .utf8, allowLossyConversion: false)
                        } else {
                            tempHtml = self.payload.data(using: .utf8, allowLossyConversion: false)
                        }
                        try tempHtml?.write(to: file, options: .noFileProtection)
                        useTempHTML = true
                    } catch {
                        Log.debug(label: self.LOG_PREFIX, "Failed to save the temporary HTML file for fullscreen message \(error)")
                    }
>>>>>>> ba7c8635
                }

                self.dismissWithAnimation(shouldDeallocateWebView: true)
                // Notifying all listeners
                self.listener?.onDismiss(message: self)
                self.messagingDelegate?.onDismiss(message: self)

                // remove the temporary html if it exists
                guard var cacheFolder: URL = self.fileManager.getCacheDirectoryPath() else {
                    return
                }
                cacheFolder.appendPathComponent(self.DOWNLOAD_CACHE)
                cacheFolder.appendPathComponent(self.TEMP_FILE_NAME)
                cacheFolder.appendPathExtension(self.HTML_EXTENSION)
                let tempHTMLFilePath = cacheFolder.absoluteString

                guard let tempHTMLFilePathUrl = URL(string: tempHTMLFilePath) else {
                    Log.debug(label: self.LOG_PREFIX, "Unable to dismiss, error converting temp path \(tempHTMLFilePath) to URL")
                    return
                }

                do {
                    try FileManager.default.removeItem(at: tempHTMLFilePathUrl)
                } catch {
                    Log.debug(label: self.LOG_PREFIX, "Unable to dismiss \(error)")
                }
            }
        }

        /// Adds an entry to `scriptHandlers` for the provided message name.
        /// Handlers can be invoked from javascript in the message via
        /// - Parameters:
        ///   - name: the name of the message being passed from javascript
        ///   - handler: a method to be called when the javascript message is passed
        public func handleJavascriptMessage(_ name: String, withHandler handler: @escaping (Any?) -> Void) {
            DispatchQueue.main.async {
                // don't add the handler if it's already been added
                guard self.scriptHandlers[name] == nil else {
                    return
                }

                // if the webview has already been created, we need to add the script handler to existing content controller
                if let webView = self.webView as? WKWebView {
                    webView.configuration.userContentController.add(self, name: name)
                }

                self.scriptHandlers[name] = handler
            }
        }

<<<<<<< HEAD
        // MARK: - private methods
=======
    /// Adds an entry to `scriptHandlers` for the provided message name.
    /// Handlers can be invoked from javascript in the message via
    /// - Parameters:
    ///   - name: the name of the message being passed from javascript
    ///   - handler: a method to be called when the javascript message is passed
    @objc public func handleJavascriptMessage(_ name: String, withHandler handler: @escaping (Any?) -> Void) {
        DispatchQueue.main.async {
            // don't add the handler if it's already been added
            guard self.scriptHandlers[name] == nil else {
                return
            }
>>>>>>> ba7c8635

        private func getConfiguredWebView(newFrame: CGRect) -> WKWebView {
            let webViewConfiguration = WKWebViewConfiguration()

            // load javascript handlers
            let contentController = WKUserContentController()
            scriptHandlers.forEach {
                contentController.add(self, name: $0.key)
            }
            webViewConfiguration.userContentController = contentController

            // Fix for media playback.
            webViewConfiguration.allowsInlineMediaPlayback = true // Plays Media inline
            webViewConfiguration.mediaTypesRequiringUserActionForPlayback = []
            let wkWebView = WKWebView(frame: newFrame, configuration: webViewConfiguration)
            wkWebView.navigationDelegate = self
            wkWebView.scrollView.bounces = false
            wkWebView.scrollView.layer.cornerRadius = settings?.cornerRadius ?? 0.0
            wkWebView.backgroundColor = UIColor.clear
            wkWebView.isOpaque = false
            wkWebView.autoresizingMask = [.flexibleWidth, .flexibleHeight]

            // Fix for iPhone X to display content edge-to-edge
            if #available(iOS 11, *) {
                wkWebView.scrollView.contentInsetAdjustmentBehavior = .never
            }

            // if this is a ui takeover, add an invisible view over under the webview
            if let takeover = settings?.uiTakeover, takeover {
                transparentBackgroundView = UIView(frame: CGRect(x: 0, y: 0, width: screenWidth, height: screenHeight))
                transparentBackgroundView?.backgroundColor = settings?.getBackgroundColor()
                let tap = UITapGestureRecognizer(target: self, action: #selector(handleTap(_:)))
                transparentBackgroundView?.addGestureRecognizer(tap)
            }

<<<<<<< HEAD
            // add gesture recognizers
            if let gestures = settings?.gestures {
                // if gestures are supported, we need to disable scrolling in the webview
                wkWebView.scrollView.isScrollEnabled = false
                // loop through and add gesture recognizers
                for gesture in gestures {
                    let gestureRecognizer = MessageGestureRecognizer(gesture: gesture.key, dismissAnimation: settings?.dismissAnimation, url: gesture.value, target: self, action: #selector(handleGesture(_:)))
                    if let direction = gestureRecognizer.swipeDirection {
                        gestureRecognizer.direction = direction
                    }
                    wkWebView.addGestureRecognizer(gestureRecognizer)
                }
            }
=======
    /// Generates an HTML payload pointing to the provided local assets
    ///
    /// This method loops through each entry of the provided `map`, and generates a new HTML payload by replacing
    /// occurrences of the key (the web URL for an image) with the value (the path to a file in local cache).
    ///
    /// - Parameter map: map containing image URLs and cached file paths
    @objc public func setAssetMap(_ map: [String: String]?) {
        guard let map = map, !map.isEmpty else {
            payloadUsingLocalAssets = nil
            return
        }

        payloadUsingLocalAssets = payload
        for asset in map {
            payloadUsingLocalAssets = payloadUsingLocalAssets?.replacingOccurrences(of: asset.key, with: asset.value)
        }
    }

    // MARK: - private methods
>>>>>>> ba7c8635

            self.webView = wkWebView

            return wkWebView
        }

        @objc func handleGesture(_ sender: UIGestureRecognizer? = nil) {
            DispatchQueue.main.async {
                guard let recognizer = sender as? MessageGestureRecognizer else {
                    Log.trace(label: self.LOG_PREFIX, "Unable to handle message gesture - failed to convert UIGestureRecognizer to MessageGestureRecognizer.")
                    return
                }

                if let url = recognizer.actionUrl, let wkWebView = self.webView as? WKWebView {
                    wkWebView.evaluateJavaScript("window.location = '\(url.absoluteString)'")
                }
            }
        }

        @objc func handleTap(_ sender: UITapGestureRecognizer? = nil) {
            dismiss()
        }

        private func displayWithAnimation(webView: WKWebView) {
            DispatchQueue.main.async {
                let keyWindow = UIApplication.shared.getKeyWindow()

                if let animation = self.settings?.displayAnimation, animation != .none {
                    let isFade = animation == .fade
                    webView.alpha = isFade ? 0.0 : 1.0
                    if let bgView = self.transparentBackgroundView {
                        bgView.addSubview(webView)
                        bgView.backgroundColor = self.settings?.getBackgroundColor(opacity: 0.0)
                        keyWindow?.addSubview(bgView)
                    } else {
                        keyWindow?.addSubview(webView)
                    }
                    UIView.animate(withDuration: self.ANIMATION_DURATION, animations: {
                        webView.frame = self.frameWhenVisible
                        webView.alpha = 1.0
                        self.transparentBackgroundView?.backgroundColor = self.settings?.getBackgroundColor()
                    })
                } else {
                    webView.frame = self.frameWhenVisible
                    keyWindow?.addSubview(webView)
                }
            }
        }

        private func dismissWithAnimation(shouldDeallocateWebView: Bool) {
            DispatchQueue.main.async {
                if let animation = self.settings?.dismissAnimation, animation != .none {
                    UIView.animate(withDuration: self.ANIMATION_DURATION, animations: {
                        self.webView?.frame = self.frameAfterDismiss
                        if animation == .fade {
                            self.webView?.alpha = 0.0
                        }
                        if let bgView = self.transparentBackgroundView {
                            bgView.backgroundColor = self.settings?.getBackgroundColor(opacity: 0.0)
                        }
                    }) { _ in
                        if let bgView = self.transparentBackgroundView {
                            bgView.removeFromSuperview()
                        } else {
                            self.webView?.removeFromSuperview()
                        }
                        if shouldDeallocateWebView {
                            self.webView = nil
                        } else {
                            self.webView?.frame = self.frameBeforeShow
                        }
                    }
                } else {
                    if let bgView = self.transparentBackgroundView {
                        bgView.removeFromSuperview()
                    } else {
                        self.webView?.removeFromSuperview()
                    }
                    if shouldDeallocateWebView {
                        self.webView = nil
                    } else {
                        self.webView?.frame = self.frameBeforeShow
                    }
                }
<<<<<<< HEAD
=======
            } else {
                if let bgView = self.transparentBackgroundView {
                    bgView.removeFromSuperview()
                }

                self.webView?.removeFromSuperview()

                if shouldDeallocateWebView {
                    self.webView = nil
                } else {
                    self.webView?.frame = self.frameBeforeShow
                }
>>>>>>> ba7c8635
            }
        }
    }
#endif<|MERGE_RESOLUTION|>--- conflicted
+++ resolved
@@ -10,7 +10,6 @@
  governing permissions and limitations under the License.
  */
 
-<<<<<<< HEAD
 #if os(iOS)
     import Foundation
     import UIKit
@@ -18,8 +17,8 @@
 
     /// This class is used to create and display fullscreen messages on the current view.
     @objc(AEPFullscreenMessage)
+    @available(iOSApplicationExtension, unavailable)
     public class FullscreenMessage: NSObject, FullscreenPresentable {
-
         let LOG_PREFIX = "FullscreenMessage"
         private let DOWNLOAD_CACHE = "adbdownloadcache"
         private let HTML_EXTENSION = "html"
@@ -38,6 +37,7 @@
 
         var isLocalImageUsed = false
         var payload: String
+        var payloadUsingLocalAssets: String?
         weak var listener: FullscreenMessageDelegate?
         public internal(set) var webView: UIView?
         private(set) var transparentBackgroundView: UIView?
@@ -47,45 +47,6 @@
         var messagingDelegate: MessagingDelegate? {
             return ServiceProvider.shared.messagingDelegate
         }
-=======
-import Foundation
-import UIKit
-import WebKit
-
-/// This class is used to create and display fullscreen messages on the current view.
-@objc(AEPFullscreenMessage)
-@available(iOSApplicationExtension, unavailable)
-public class FullscreenMessage: NSObject, FullscreenPresentable {
-
-    let LOG_PREFIX = "FullscreenMessage"
-    private let DOWNLOAD_CACHE = "adbdownloadcache"
-    private let HTML_EXTENSION = "html"
-    private let TEMP_FILE_NAME = "temp"
-    private let ANIMATION_DURATION = 0.3
-
-    /// Assignable in the constructor, `settings` control the layout and behavior of the message
-    @objc
-    public var settings: MessageSettings?
-
-    /// Native functions that can be called from javascript
-    /// See `addHandler:forScriptMessage:`
-    var scriptHandlers: [String: (Any?) -> Void] = [:]
-
-    let fileManager = FileManager()
-
-    var isLocalImageUsed = false
-    var payload: String
-    var payloadUsingLocalAssets: String?
-    weak var listener: FullscreenMessageDelegate?
-    public internal(set) var webView: UIView?
-    private(set) var transparentBackgroundView: UIView?
-    private(set) var messageMonitor: MessageMonitoring
-
-    var loadingNavigation: WKNavigation?
-    var messagingDelegate: MessagingDelegate? {
-        return ServiceProvider.shared.messagingDelegate
-    }
->>>>>>> ba7c8635
 
         /// Creates `FullscreenMessage` instance with the payload provided.
         /// WARNING: This API consumes HTML/CSS/JS using an embedded browser control.
@@ -112,7 +73,7 @@
         /// Important Note : When you are completed using an Fullscreen message. You must call dismiss() to remove it from memory
         public func hide() {
             DispatchQueue.main.async {
-                if self.messageMonitor.dismiss() ==  false {
+                if self.messageMonitor.dismiss() == false {
                     return
                 }
                 self.dismissWithAnimation(shouldDeallocateWebView: false)
@@ -166,7 +127,13 @@
                         // URL to loadFileURL.
                         do {
                             try FileManager.default.createDirectory(atPath: cacheFolderURL?.path ?? "", withIntermediateDirectories: true, attributes: nil)
-                            let tempHtml = self.payload.data(using: .utf8, allowLossyConversion: false)
+                            var tempHtml: Data?
+                            // if a payload that uses local assets is defined, use it. otherwise, use the default payload.
+                            if let localAssetsHtml = self.payloadUsingLocalAssets {
+                                tempHtml = localAssetsHtml.data(using: .utf8, allowLossyConversion: false)
+                            } else {
+                                tempHtml = self.payload.data(using: .utf8, allowLossyConversion: false)
+                            }
                             try tempHtml?.write(to: file, options: .noFileProtection)
                             useTempHTML = true
                         } catch {
@@ -179,7 +146,7 @@
                 // loadFileURL:allowingReadAccessToURL: to load the html from local file, which will give us the correct
                 // permission to read cached files
                 if useTempHTML {
-                    self.loadingNavigation = wkWebView.loadFileURL(URL.init(fileURLWithPath: tempHTMLFile?.path ?? ""), allowingReadAccessTo: URL.init(fileURLWithPath: cacheFolder?.path ?? ""))
+                    self.loadingNavigation = wkWebView.loadFileURL(URL(fileURLWithPath: tempHTMLFile?.path ?? ""), allowingReadAccessTo: URL(fileURLWithPath: cacheFolder?.path ?? ""))
                 } else {
                     self.loadingNavigation = wkWebView.loadHTMLString(self.payload, baseURL: Bundle.main.bundleURL)
                 }
@@ -198,43 +165,10 @@
             }
         }
 
-<<<<<<< HEAD
         public func dismiss() {
             DispatchQueue.main.async {
-                if self.messageMonitor.dismiss() ==  false {
-                    return
-=======
-            // create the webview
-            let wkWebView = self.getConfiguredWebView(newFrame: self.frameBeforeShow)
-
-            // save the HTML payload to a local file if the cached image is being used
-            var useTempHTML = false
-            var cacheFolderURL: URL?
-            var tempHTMLFile: URL?
-            let cacheFolder: URL? = self.fileManager.getCacheDirectoryPath()
-            if cacheFolder != nil {
-                cacheFolderURL = cacheFolder?.appendingPathComponent(self.DOWNLOAD_CACHE)
-                tempHTMLFile = cacheFolderURL?.appendingPathComponent(self.TEMP_FILE_NAME).appendingPathExtension(self.HTML_EXTENSION)
-                if self.isLocalImageUsed, let file = tempHTMLFile {
-                    // We have to use loadFileURL so we can allow read access to these image files in the cache but loadFileURL
-                    // expects a file URL and not the string representation of the HTML payload. As a workaround, we can write the
-                    // payload string to a temporary HTML file located at cachePath/adbdownloadcache/temp.html and pass that file
-                    // URL to loadFileURL.
-                    do {
-                        try FileManager.default.createDirectory(atPath: cacheFolderURL?.path ?? "", withIntermediateDirectories: true, attributes: nil)
-                        var tempHtml: Data?
-                        // if a payload that uses local assets is defined, use it. otherwise, use the default payload.
-                        if let localAssetsHtml = self.payloadUsingLocalAssets {
-                            tempHtml = localAssetsHtml.data(using: .utf8, allowLossyConversion: false)
-                        } else {
-                            tempHtml = self.payload.data(using: .utf8, allowLossyConversion: false)
-                        }
-                        try tempHtml?.write(to: file, options: .noFileProtection)
-                        useTempHTML = true
-                    } catch {
-                        Log.debug(label: self.LOG_PREFIX, "Failed to save the temporary HTML file for fullscreen message \(error)")
-                    }
->>>>>>> ba7c8635
+                if self.messageMonitor.dismiss() == false {
+                    return
                 }
 
                 self.dismissWithAnimation(shouldDeallocateWebView: true)
@@ -269,7 +203,7 @@
         /// - Parameters:
         ///   - name: the name of the message being passed from javascript
         ///   - handler: a method to be called when the javascript message is passed
-        public func handleJavascriptMessage(_ name: String, withHandler handler: @escaping (Any?) -> Void) {
+        @objc public func handleJavascriptMessage(_ name: String, withHandler handler: @escaping (Any?) -> Void) {
             DispatchQueue.main.async {
                 // don't add the handler if it's already been added
                 guard self.scriptHandlers[name] == nil else {
@@ -285,21 +219,25 @@
             }
         }
 
-<<<<<<< HEAD
+        /// Generates an HTML payload pointing to the provided local assets
+        ///
+        /// This method loops through each entry of the provided `map`, and generates a new HTML payload by replacing
+        /// occurrences of the key (the web URL for an image) with the value (the path to a file in local cache).
+        ///
+        /// - Parameter map: map containing image URLs and cached file paths
+        @objc public func setAssetMap(_ map: [String: String]?) {
+            guard let map = map, !map.isEmpty else {
+                payloadUsingLocalAssets = nil
+                return
+            }
+
+            payloadUsingLocalAssets = payload
+            for asset in map {
+                payloadUsingLocalAssets = payloadUsingLocalAssets?.replacingOccurrences(of: asset.key, with: asset.value)
+            }
+        }
+
         // MARK: - private methods
-=======
-    /// Adds an entry to `scriptHandlers` for the provided message name.
-    /// Handlers can be invoked from javascript in the message via
-    /// - Parameters:
-    ///   - name: the name of the message being passed from javascript
-    ///   - handler: a method to be called when the javascript message is passed
-    @objc public func handleJavascriptMessage(_ name: String, withHandler handler: @escaping (Any?) -> Void) {
-        DispatchQueue.main.async {
-            // don't add the handler if it's already been added
-            guard self.scriptHandlers[name] == nil else {
-                return
-            }
->>>>>>> ba7c8635
 
         private func getConfiguredWebView(newFrame: CGRect) -> WKWebView {
             let webViewConfiguration = WKWebViewConfiguration()
@@ -335,7 +273,6 @@
                 transparentBackgroundView?.addGestureRecognizer(tap)
             }
 
-<<<<<<< HEAD
             // add gesture recognizers
             if let gestures = settings?.gestures {
                 // if gestures are supported, we need to disable scrolling in the webview
@@ -349,29 +286,8 @@
                     wkWebView.addGestureRecognizer(gestureRecognizer)
                 }
             }
-=======
-    /// Generates an HTML payload pointing to the provided local assets
-    ///
-    /// This method loops through each entry of the provided `map`, and generates a new HTML payload by replacing
-    /// occurrences of the key (the web URL for an image) with the value (the path to a file in local cache).
-    ///
-    /// - Parameter map: map containing image URLs and cached file paths
-    @objc public func setAssetMap(_ map: [String: String]?) {
-        guard let map = map, !map.isEmpty else {
-            payloadUsingLocalAssets = nil
-            return
-        }
-
-        payloadUsingLocalAssets = payload
-        for asset in map {
-            payloadUsingLocalAssets = payloadUsingLocalAssets?.replacingOccurrences(of: asset.key, with: asset.value)
-        }
-    }
-
-    // MARK: - private methods
->>>>>>> ba7c8635
-
-            self.webView = wkWebView
+
+            webView = wkWebView
 
             return wkWebView
         }
@@ -445,30 +361,16 @@
                 } else {
                     if let bgView = self.transparentBackgroundView {
                         bgView.removeFromSuperview()
-                    } else {
-                        self.webView?.removeFromSuperview()
-                    }
+                    }
+
+                    self.webView?.removeFromSuperview()
+
                     if shouldDeallocateWebView {
                         self.webView = nil
                     } else {
                         self.webView?.frame = self.frameBeforeShow
                     }
                 }
-<<<<<<< HEAD
-=======
-            } else {
-                if let bgView = self.transparentBackgroundView {
-                    bgView.removeFromSuperview()
-                }
-
-                self.webView?.removeFromSuperview()
-
-                if shouldDeallocateWebView {
-                    self.webView = nil
-                } else {
-                    self.webView?.frame = self.frameBeforeShow
-                }
->>>>>>> ba7c8635
             }
         }
     }
