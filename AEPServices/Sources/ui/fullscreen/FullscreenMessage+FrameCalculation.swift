/*
 Copyright 2021 Adobe. All rights reserved.
 This file is licensed to you under the Apache License, Version 2.0 (the "License");
 you may not use this file except in compliance with the License. You may obtain a copy
 of the License at http://www.apache.org/licenses/LICENSE-2.0

 Unless required by applicable law or agreed to in writing, software distributed under
 the License is distributed on an "AS IS" BASIS, WITHOUT WARRANTIES OR REPRESENTATIONS
 OF ANY KIND, either express or implied. See the License for the specific language
 governing permissions and limitations under the License.
 */

#if os(iOS)
    import Foundation
    import UIKit

<<<<<<< HEAD
    extension FullscreenMessage {
        // MARK: - internal vars
=======
@available(iOSApplicationExtension, unavailable)
extension FullscreenMessage {
    // MARK: - internal vars
>>>>>>> ba7c8635

        /// NOTE - `frameWhenVisible`, `frameBeforeShow` and `frameAfterDismiss` are calculated frames are used for animation

        /// frameWhenVisible is the frame when the message is visible to the user
        var frameWhenVisible: CGRect {
            return CGRect(x: originX, y: originY, width: width, height: height)
        }

        /// frameBeforeShow considers displayAnimation and positions the message appropriately
        var frameBeforeShow: CGRect {
            guard let displayAnimation = settings?.displayAnimation else {
                return frameWhenVisible
            }

            switch displayAnimation {
            case .top:
                return CGRect(x: originX, y: -(height + originY), width: width, height: height)
            case .bottom:
                return CGRect(x: originX, y: screenHeight, width: width, height: height)
            case .right:
                return CGRect(x: screenWidth, y: originY, width: width, height: height)
            case .left:
                return CGRect(x: -(screenWidth + originX), y: originY, width: width, height: height)
            case .center:
                return CGRect(x: screenWidth * 0.5, y: screenHeight * 0.5, width: 0, height: 0)
            default:
                return frameWhenVisible
            }
        }

        /// frameAfterDismiss considers dismissAnimation and positions the message appropriately
        var frameAfterDismiss: CGRect {
            guard let dismissAnimation = settings?.dismissAnimation else {
                return frameWhenVisible
            }

            switch dismissAnimation {
            case .top:
                return CGRect(x: originX, y: -(height + originY), width: width, height: height)
            case .bottom:
                return CGRect(x: originX, y: screenHeight, width: width, height: height)
            case .right:
                return CGRect(x: screenWidth, y: originY, width: width, height: height)
            case .left:
                return CGRect(x: -(screenWidth + originX), y: originY, width: width, height: height)
            case .center:
                return CGRect(x: screenWidth * 0.5, y: screenHeight * 0.5, width: 0, height: 0)
            default:
                return frameWhenVisible
            }
        }

        /// returns the width of the screen, measured in points
        var screenWidth: CGFloat {
            return UIScreen.main.bounds.width
        }

        /// returns the height of the screen, measured in points
        var screenHeight: CGFloat {
            return UIScreen.main.bounds.height
        }

        // MARK: - private vars

        /// width in settings represents a percentage of the screen.
        /// e.g. - 80 = 80% of the screen width.
        /// default value is full screen width.
        private var width: CGFloat {
            if let settingsWidth = settings?.width {
                return screenWidth * CGFloat(settingsWidth) / 100
            }

            return screenWidth
        }

        /// height in settings represents a percentage of the screen.
        /// e.g. - 80 = 80% of the screen height.
        /// default value is full screen height.
        private var height: CGFloat {
            if let settingsHeight = settings?.height {
                return screenHeight * CGFloat(settingsHeight) / 100
            }

            return screenHeight
        }

        /// x origin is calculated by settings values of horizontal alignment and horizontal inset.
        /// if horizontal alignment is center, horizontal inset is ignored and x is calculated so that the message will be
        /// centered according to its width.
        /// if horizontal alignment is left or right, the inset will be calculated as a percentage width from the respective
        /// alignment origin.
        private var originX: CGFloat {
            // default to 0 for x origin if unspecified
            guard let settings = settings else {
                return 0
            }

            if settings.horizontalAlign == .left {
                // check for an inset, otherwise left alignment means return 0
                if let hInset = settings.horizontalInset {
                    // since x alignment starts at 0 on the left, this value just needs to be
                    // the percentage value translated to actual points
                    return screenWidth * CGFloat(hInset) / 100
                } else {
                    return 0
                }
            } else if settings.horizontalAlign == .right {
                // check for an inset
                if let hInset = settings.horizontalInset {
                    // x alignment here is screen width - message width - inset value converted from percentage to points
                    return screenWidth - width - (screenWidth * CGFloat(hInset) / 100)
                } else {
                    // no inset, right x alignment means screen width - message width
                    return screenWidth - width
                }
            }

            // handle center alignment, x is (screen width - message width) / 2
            return (screenWidth - width) / 2
        }

        /// y origin is calculated by settings values of vertical alignment and vertical inset.
        /// if vertical alignment is center, vertical inset is ignored and y is calculated so that the message will be
        /// centered according to its height.
        /// if vertical alignment is top or bottom, the inset will be calculated as a percentage height from the respective
        /// alignment origin.
        private var originY: CGFloat {
            // default to 0 for y origin if unspecified
            guard let settings = settings else {
                return 0
            }

            if settings.verticalAlign == .top {
                // check for an inset, otherwise top alignment means return 0
                if let vInset = settings.verticalInset {
                    // since y alignment starts at 0 on the top, this value just needs to be
                    // the percentage value translated to actual points
                    return screenHeight * CGFloat(vInset) / 100
                } else {
                    return 0
                }
            } else if settings.verticalAlign == .bottom {
                // check for an inset
                if let vInset = settings.verticalInset {
                    // y alignment here is screen height - message height - inset value converted from percentage to points
                    return screenHeight - height - (screenHeight * CGFloat(vInset) / 100)
                } else {
                    // no inset, bottom y alignment means screen height - message height
                    return screenHeight - height
                }
            }

            // handle center alignment, y is (screen height - message height) / 2
            return (screenHeight - height) / 2
        }
    }
#endif<|MERGE_RESOLUTION|>--- conflicted
+++ resolved
@@ -14,14 +14,9 @@
     import Foundation
     import UIKit
 
-<<<<<<< HEAD
+    @available(iOSApplicationExtension, unavailable)
     extension FullscreenMessage {
         // MARK: - internal vars
-=======
-@available(iOSApplicationExtension, unavailable)
-extension FullscreenMessage {
-    // MARK: - internal vars
->>>>>>> ba7c8635
 
         /// NOTE - `frameWhenVisible`, `frameBeforeShow` and `frameAfterDismiss` are calculated frames are used for animation
 
