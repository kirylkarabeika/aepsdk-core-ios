/*
 Copyright 2021 Adobe. All rights reserved.
 This file is licensed to you under the Apache License, Version 2.0 (the "License");
 you may not use this file except in compliance with the License. You may obtain a copy
 of the License at http://www.apache.org/licenses/LICENSE-2.0

 Unless required by applicable law or agreed to in writing, software distributed under
 the License is distributed on an "AS IS" BASIS, WITHOUT WARRANTIES OR REPRESENTATIONS
 OF ANY KIND, either express or implied. See the License for the specific language
 governing permissions and limitations under the License.
 */

<<<<<<< HEAD
#if os(iOS)
    import Foundation
    import WebKit

    extension FullscreenMessage: WKNavigationDelegate {
        // MARK: WKNavigationDelegate delegate
        // default behavior is to call the decisionHandler with .allow
        // either the messagingDelegate or listener may suppress this navigation
        public func webView(_ webView: WKWebView, decidePolicyFor navigationAction: WKNavigationAction, decisionHandler: @escaping (WKNavigationActionPolicy) -> Void) {
            // notify the messagingDelegate of the url being loaded
            guard let urlToLoad = navigationAction.request.url else {
                decisionHandler(.allow)
                return
            }
=======
import Foundation
import WebKit

@available(iOSApplicationExtension, unavailable)
extension FullscreenMessage: WKNavigationDelegate {
    // MARK: WKNavigationDelegate delegate
    // default behavior is to call the decisionHandler with .allow
    // either the messagingDelegate or listener may suppress this navigation
    public func webView(_ webView: WKWebView, decidePolicyFor navigationAction: WKNavigationAction, decisionHandler: @escaping (WKNavigationActionPolicy) -> Void) {
        // notify the messagingDelegate of the url being loaded
        guard let urlToLoad = navigationAction.request.url else {
            decisionHandler(.allow)
            return
        }
>>>>>>> ba7c8635

            var navigation: WKNavigationActionPolicy = .allow

            if self.listener != nil {
                let navigateNormally = self.listener?.overrideUrlLoad(message: self, url: urlToLoad.absoluteString) ?? true

                navigation = navigateNormally ? .allow : .cancel

                if navigation == .cancel {
                    self.messagingDelegate?.urlLoaded?(urlToLoad, byMessage: self)
                }
            }

            decisionHandler(navigation)
        }

        /// Delegate method invoked when the webView navigation is complete.
        public func webView(_ webView: WKWebView, didFinish navigation: WKNavigation!) {
            if navigation == self.loadingNavigation {
                self.listener?.webViewDidFinishInitialLoading?(webView: webView)
            }
        }
    }
#endif<|MERGE_RESOLUTION|>--- conflicted
+++ resolved
@@ -10,11 +10,11 @@
  governing permissions and limitations under the License.
  */
 
-<<<<<<< HEAD
 #if os(iOS)
     import Foundation
     import WebKit
 
+    @available(iOSApplicationExtension, unavailable)
     extension FullscreenMessage: WKNavigationDelegate {
         // MARK: WKNavigationDelegate delegate
         // default behavior is to call the decisionHandler with .allow
@@ -25,22 +25,6 @@
                 decisionHandler(.allow)
                 return
             }
-=======
-import Foundation
-import WebKit
-
-@available(iOSApplicationExtension, unavailable)
-extension FullscreenMessage: WKNavigationDelegate {
-    // MARK: WKNavigationDelegate delegate
-    // default behavior is to call the decisionHandler with .allow
-    // either the messagingDelegate or listener may suppress this navigation
-    public func webView(_ webView: WKWebView, decidePolicyFor navigationAction: WKNavigationAction, decisionHandler: @escaping (WKNavigationActionPolicy) -> Void) {
-        // notify the messagingDelegate of the url being loaded
-        guard let urlToLoad = navigationAction.request.url else {
-            decisionHandler(.allow)
-            return
-        }
->>>>>>> ba7c8635
 
             var navigation: WKNavigationActionPolicy = .allow
 
