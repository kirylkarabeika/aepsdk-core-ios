/*
 Copyright 2021 Adobe. All rights reserved.
 This file is licensed to you under the Apache License, Version 2.0 (the "License");
 you may not use this file except in compliance with the License. You may obtain a copy
 of the License at http://www.apache.org/licenses/LICENSE-2.0

 Unless required by applicable law or agreed to in writing, software distributed under
 the License is distributed on an "AS IS" BASIS, WITHOUT WARRANTIES OR REPRESENTATIONS
 OF ANY KIND, either express or implied. See the License for the specific language
 governing permissions and limitations under the License.
 */

#if os(iOS)
    import Foundation
    import UIKit

<<<<<<< HEAD
    ///
    /// UIService for creating UI elements
    ///
    @objc (AEPUIServiceProtocol)
    public protocol UIService {
=======
///
/// UIService for creating UI elements
///
@objc (AEPUIServiceProtocol)
@available(iOSApplicationExtension, unavailable)
public protocol UIService {
>>>>>>> ba7c8635

        /// Creates a `FullscreenPresentable`
        /// - Parameters:
        ///     - payload: The payload used in the FullscreenPresentable as a string
        ///     - listener: The `FullscreenPresentable`'s `FullscreenMessageDelegate`
        ///     - isLocalImageUsed: An optional flag indicating if a local image is used instead of the default image provided
        /// - Returns: A `FullscreenPresentable` implementation
        @objc
        func createFullscreenMessage(payload: String, listener: FullscreenMessageDelegate?, isLocalImageUsed: Bool) -> FullscreenPresentable

        /// Creates a `FullscreenPresentable`
        /// - Parameters:
        ///     - payload: The payload used in the FullscreenPresentable as a string
        ///     - listener: The `FullscreenPresentable`'s `FullscreenMessageDelegate`
        ///     - isLocalImageUsed: An optional flag indicating if a local image is used instead of the default image provided
        ///     - settings: The `MessageSettings` that define construction, behavior and ownership of the newly created message
        /// - Returns: A `FullscreenPresentable` implementation
        @objc
        optional func createFullscreenMessage(payload: String,
                                              listener: FullscreenMessageDelegate?,
                                              isLocalImageUsed: Bool,
                                              settings: MessageSettings?) -> FullscreenPresentable

        /// Creates a `FloatingButtonPresentable`
        /// - Parameters:
        ///     - listener: The `FloatingButtonPresentable`'s `FloatingButtonDelegate`
        /// - Returns: A `FloatingButtonPresentable` implementation
        @objc
        func createFloatingButton(listener: FloatingButtonDelegate) -> FloatingButtonPresentable
    }
#endif<|MERGE_RESOLUTION|>--- conflicted
+++ resolved
@@ -14,20 +14,12 @@
     import Foundation
     import UIKit
 
-<<<<<<< HEAD
     ///
     /// UIService for creating UI elements
     ///
     @objc (AEPUIServiceProtocol)
+    @available(iOSApplicationExtension, unavailable)
     public protocol UIService {
-=======
-///
-/// UIService for creating UI elements
-///
-@objc (AEPUIServiceProtocol)
-@available(iOSApplicationExtension, unavailable)
-public protocol UIService {
->>>>>>> ba7c8635
 
         /// Creates a `FullscreenPresentable`
         /// - Parameters:
