/*
 Copyright 2020 Adobe. All rights reserved.
 This file is licensed to you under the Apache License, Version 2.0 (the "License");
 you may not use this file except in compliance with the License. You may obtain a copy
 of the License at http://www.apache.org/licenses/LICENSE-2.0

 Unless required by applicable law or agreed to in writing, software distributed under
 the License is distributed on an "AS IS" BASIS, WITHOUT WARRANTIES OR REPRESENTATIONS
 OF ANY KIND, either express or implied. See the License for the specific language
 governing permissions and limitations under the License.
 */

import Foundation

///
/// The ServiceProvider Singleton is used to override and provide Core Services
///
public class ServiceProvider {
    public static let shared = ServiceProvider()

    /// MessagingDelegate which is used to listen for message visibility updates.
    public weak var messagingDelegate: MessagingDelegate?

    // Provide thread safety on the getters and setters
    private let queue = DispatchQueue(label: "ServiceProvider.barrierQueue")

    private var overrideSystemInfoService: SystemInfoService?
    private var defaultSystemInfoService = ApplicationSystemInfoService()
    private var overrideKeyValueService: NamedCollectionProcessing?
    private var defaultKeyValueService = UserDefaultsNamedCollection()
    private var overrideNetworkService: Networking?
    private var defaultNetworkService = NetworkService()
    private var defaultDataQueueService = DataQueueService()
    private var overrideCacheService: Caching?
    private var defaultCacheService = DiskCacheService()
    private var defaultLoggingService = LoggingService()
<<<<<<< HEAD
    #if os(iOS)
        private var overrideUIService: UIService?
        private var defaultUIService = AEPUIService()
    #endif
=======
>>>>>>> ba7c8635

    // Don't allow init of ServiceProvider outside the class
    private init() {}

    /// The SystemInfoService, either set externally (override) or the default implementation
    public var systemInfoService: SystemInfoService {
        get {
            return queue.sync {
                return overrideSystemInfoService ?? defaultSystemInfoService
            }
        }
        set {
            queue.async {
                self.overrideSystemInfoService = newValue
            }
        }
    }

    public var namedKeyValueService: NamedCollectionProcessing {
        get {
            return queue.sync {
                return overrideKeyValueService ?? defaultKeyValueService
            }
        }
        set {
            queue.async {
                self.overrideKeyValueService = newValue
            }
        }
    }

    public var networkService: Networking {
        get {
            return queue.sync {
                return overrideNetworkService ?? defaultNetworkService
            }
        }
        set {
            queue.async {
                self.overrideNetworkService = newValue
            }
        }
    }

    public var dataQueueService: DataQueuing {
        return queue.sync {
            return defaultDataQueueService
        }
    }

    public var cacheService: Caching {
        get {
            return queue.sync {
                return overrideCacheService ?? defaultCacheService
            }
        }
        set {
            queue.async {
                self.overrideCacheService = newValue
            }
        }
    }

    public var loggingService: Logging {
        return queue.sync {
            return defaultLoggingService
        }
    }

    internal func reset() {
        queue.async {
            self.defaultSystemInfoService = ApplicationSystemInfoService()
            self.defaultKeyValueService = UserDefaultsNamedCollection()
            self.defaultNetworkService = NetworkService()
            self.defaultCacheService = DiskCacheService()
            self.defaultDataQueueService = DataQueueService()
            self.defaultLoggingService = LoggingService()

            self.overrideSystemInfoService = nil
            self.overrideKeyValueService = nil
            self.overrideNetworkService = nil
            self.overrideCacheService = nil
        }
    }
}

///
/// ServiceProvider extension which will hold any iOSApplicationExtension restricted Services.
///
@available(iOSApplicationExtension, unavailable)
extension ServiceProvider {
    // Because Extensions cannot hold properties, this struct Holder is a work around.
    // Please note that the static variables work because the ServiceProvider is a singleton.
    private struct Holder {
        static var overrideURLService: URLOpening?
        static var defaultURLService = URLService()
        static var overrideUIService: UIService?
        static var defaultUIService = AEPUIService()
    }

    public var urlService: URLOpening {
        get {
            return queue.sync {
                return Holder.overrideURLService ?? Holder.defaultURLService
            }
        }
        set {
            queue.async {
                Holder.overrideURLService = newValue
            }
        }
    }

<<<<<<< HEAD
    public var loggingService: Logging {
        return queue.sync {
            return defaultLoggingService
        }
    }

    #if os(iOS)
        public var uiService: UIService? {
            get {
                return queue.sync {
                    return overrideUIService ?? defaultUIService
                }
            }
            set {
                queue.async {
                    self.overrideUIService = newValue
                }
            }
        }
    #endif
    internal func reset() {
        defaultSystemInfoService = ApplicationSystemInfoService()
        defaultKeyValueService = UserDefaultsNamedCollection()
        defaultNetworkService = NetworkService()
        defaultDataQueueService = DataQueueService()
        defaultCacheService = DiskCacheService()
        defaultURLService = URLService()
        defaultLoggingService = LoggingService()
        #if os(iOS)
            defaultUIService = AEPUIService()
        #endif
        overrideSystemInfoService = nil
        overrideKeyValueService = nil
        overrideNetworkService = nil
        overrideCacheService = nil
        overrideURLService = nil
        #if os(iOS)
            overrideUIService = nil
        #endif
=======
    public var uiService: UIService {
        get {
            return queue.sync {
                return Holder.overrideUIService ?? Holder.defaultUIService
            }
        }
        set {
            queue.async {
                Holder.overrideUIService = newValue
            }
        }
    }

    internal func resetAppOnlyServices() {
        queue.async {
            Holder.defaultURLService = URLService()
            Holder.defaultUIService = AEPUIService()
            Holder.overrideURLService = nil
            Holder.overrideUIService = nil
        }
>>>>>>> ba7c8635
    }

}<|MERGE_RESOLUTION|>--- conflicted
+++ resolved
@@ -34,13 +34,6 @@
     private var overrideCacheService: Caching?
     private var defaultCacheService = DiskCacheService()
     private var defaultLoggingService = LoggingService()
-<<<<<<< HEAD
-    #if os(iOS)
-        private var overrideUIService: UIService?
-        private var defaultUIService = AEPUIService()
-    #endif
-=======
->>>>>>> ba7c8635
 
     // Don't allow init of ServiceProvider outside the class
     private init() {}
@@ -154,47 +147,6 @@
         }
     }
 
-<<<<<<< HEAD
-    public var loggingService: Logging {
-        return queue.sync {
-            return defaultLoggingService
-        }
-    }
-
-    #if os(iOS)
-        public var uiService: UIService? {
-            get {
-                return queue.sync {
-                    return overrideUIService ?? defaultUIService
-                }
-            }
-            set {
-                queue.async {
-                    self.overrideUIService = newValue
-                }
-            }
-        }
-    #endif
-    internal func reset() {
-        defaultSystemInfoService = ApplicationSystemInfoService()
-        defaultKeyValueService = UserDefaultsNamedCollection()
-        defaultNetworkService = NetworkService()
-        defaultDataQueueService = DataQueueService()
-        defaultCacheService = DiskCacheService()
-        defaultURLService = URLService()
-        defaultLoggingService = LoggingService()
-        #if os(iOS)
-            defaultUIService = AEPUIService()
-        #endif
-        overrideSystemInfoService = nil
-        overrideKeyValueService = nil
-        overrideNetworkService = nil
-        overrideCacheService = nil
-        overrideURLService = nil
-        #if os(iOS)
-            overrideUIService = nil
-        #endif
-=======
     public var uiService: UIService {
         get {
             return queue.sync {
@@ -215,7 +167,6 @@
             Holder.overrideURLService = nil
             Holder.overrideUIService = nil
         }
->>>>>>> ba7c8635
     }
 
 }