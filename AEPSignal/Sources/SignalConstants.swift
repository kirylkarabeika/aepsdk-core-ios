/*
 Copyright 2020 Adobe. All rights reserved.
 This file is licensed to you under the Apache License, Version 2.0 (the "License");
 you may not use this file except in compliance with the License. You may obtain a copy
 of the License at http://www.apache.org/licenses/LICENSE-2.0

 Unless required by applicable law or agreed to in writing, software distributed under
 the License is distributed on an "AS IS" BASIS, WITHOUT WARRANTIES OR REPRESENTATIONS
 OF ANY KIND, either express or implied. See the License for the specific language
 governing permissions and limitations under the License.
 */

import Foundation

enum SignalConstants {
    static let EXTENSION_NAME = "com.adobe.module.signal"
    static let FRIENDLY_NAME = "Signal"
<<<<<<< HEAD
    static let EXTENSION_VERSION = "5.0.0"
=======
    static let EXTENSION_VERSION = "4.2.3"
>>>>>>> 367f883c
    static let DATASTORE_NAME = EXTENSION_NAME
    static let LOG_PREFIX = FRIENDLY_NAME

    enum Configuration {
        static let NAME = "com.adobe.module.configuration"
        static let GLOBAL_PRIVACY = "global.privacy"
    }

    enum Defaults {
        static let TIMEOUT: TimeInterval = 2
        static let CONTENT_TYPE = "application/json"
    }

    enum ConsequenceTypes {
        static let POSTBACK = "pb"
        static let PII = "pii"
        static let OPEN_URL = "url"
    }

    enum EventDataKeys {
        static let TRIGGERED_CONSEQUENCE = "triggeredconsequence"
        static let ID = "id"
        static let DETAIL = "detail"
        static let TYPE = "type"

        static let CONTENT_TYPE = "contenttype"
        static let TEMPLATE_BODY = "templatebody"
        static let TEMPLATE_URL = "templateurl"
        static let TIMEOUT = "timeout"

        static let URL = "url"
    }
}<|MERGE_RESOLUTION|>--- conflicted
+++ resolved
@@ -15,11 +15,8 @@
 enum SignalConstants {
     static let EXTENSION_NAME = "com.adobe.module.signal"
     static let FRIENDLY_NAME = "Signal"
-<<<<<<< HEAD
     static let EXTENSION_VERSION = "5.0.0"
-=======
-    static let EXTENSION_VERSION = "4.2.3"
->>>>>>> 367f883c
+
     static let DATASTORE_NAME = EXTENSION_NAME
     static let LOG_PREFIX = FRIENDLY_NAME
 
