--- conflicted
+++ resolved
@@ -1,10 +1,7 @@
 Pod::Spec.new do |s|
   s.name             = "AEPServices"
-<<<<<<< HEAD
   s.version          = "5.0.0"
-=======
-  s.version          = "4.2.3"
->>>>>>> 367f883c
+
   s.summary          = "Servcies library for Adobe Experience Platform Mobile SDK. Written and maintained by Adobe."
   s.description      = <<-DESC
                         The AEPServices library provides the platform services and utilities for the Adobe Experience Platform SDK.  Having the services library installed is a pre-requisite for any other Adobe Experience Platform SDK extension to work.
